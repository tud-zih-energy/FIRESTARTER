/******************************************************************************
 * FIRESTARTER - A Processor Stress Test Utility
 * Copyright (C) 2018 TU Dresden, Center for Information Services and High
 * Performance Computing
 *
 * This program is free software: you can redistribute it and/or modify
 * it under the terms of the GNU General Public License as published by
 * the Free Software Foundation, either version 3 of the License, or
 * (at your option) any later version.
 *
 * This program is distributed in the hope that it will be useful,
 * but WITHOUT ANY WARRANTY; without even the implied warranty of
 * MERCHANTABILITY or FITNESS FOR A PARTICULAR PURPOSE.  See the
 * GNU General Public License for more details.
 *
 * You should have received a copy of the GNU General Public License
 * along with this program.  If not, see <http://www.gnu.org/licenses/>.
 *
 * Contact: daniel.hackenberg@tu-dresden.de
 *****************************************************************************/

/* CUDA error checking based on CudaWrapper.h
 * https://github.com/ashwin/gDel3D/blob/master/GDelFlipping/src/gDel3D/GPU/CudaWrapper.h
 *
 * inspired by gpu_burn
 * http://wili.cc/blog/gpu-burn.html
 *****************************************************************************/

#include <unistd.h>
#include <stdio.h>
#include <stdlib.h>
#include <string.h>
#include <pthread.h>

#include <errno.h>
#include <sys/types.h>

#include <cuda.h>
#include <cublas_v2.h>
#include <cuda_runtime_api.h>

#include "gpu.h"
#include "firestarter_global.h"


#define CUDA_SAFE_CALL( cuerr, dev_index ) cuda_safe_call( cuerr, dev_index, __FILE__, __LINE__ )
#define SEED 123

static volatile gpustruct_t * gpuvar;
static void *A = NULL;
static void *B = NULL;
static int filled = 0;
static int max_msize = 0;

static pthread_cond_t wait_for_init_cond = PTHREAD_COND_INITIALIZER;
static pthread_mutex_t wait_for_init_mutex = PTHREAD_MUTEX_INITIALIZER;


//CUDA error checking
static inline void cuda_safe_call( cudaError_t cuerr, int dev_index, const char * file, const int line ) {
    if ( cuerr != cudaSuccess && cuerr != 1)
    {
        fprintf( stderr, "    - CUDA error at %s:%i : error code = %i(%s), device index:%i\n",
                 file, line, cuerr, cudaGetErrorString( cuerr ), dev_index );
        exit(cuerr);
    }

    return;
}

static int round_up(int num_to_round, int multiple) {  
    if(multiple == 0) {  
        return num_to_round;
    }  

    int remainder = num_to_round % multiple; 
    if (remainder == 0) {
        return num_to_round;
    }

    return num_to_round + multiple - remainder; 
}


#define FILL_SUPPORT(DATATYPE,SIZE) \
    do { \
        int i; \
        DATATYPE *array = malloc(sizeof(DATATYPE)*SIZE*SIZE); \
        if(!array) { \
            fprintf(stderr, "Could not allocate memory for GPU computation\n"); \
            exit(ENOMEM); \
        } \
        srand48(SEED); \
        for (i=0; i < SIZE*SIZE; i++) { \
            array[i] = (DATATYPE) (lrand48() % 1000000) / 100000.0; \
        } \
        return array; \
    } \
    while( 0 ) \

static void* fillup(int useD, int size) {
    if(useD) {
        FILL_SUPPORT(double, size);
    }
    else {
        FILL_SUPPORT(float, size);
    }
}

#if ( CUDART_VERSION < 8000 )
//as precision ratio is not supported return default/user input value  
static int get_precision() {
    if(gpuvar->use_double) {
        return 1;
    } else {
        return 0;
    }
}
#endif

#if ( CUDART_VERSION >= 8000 )  
//read precision ratio (dp/sp) of GPU to choose the right variant for maximum workload
static int get_precision(struct cudaDeviceProp properties) {
    if(gpuvar->use_double == 2 && properties.singleToDoublePrecisionPerfRatio > 3){
        return 0;
    } else if(gpuvar->use_double) {
        return 1;
    } else {
        return 0;
    }
}
#else
//as precision ratio is not supported return default/user input value  
static int get_precision() {
    if(gpuvar->use_double) {
        return 1;
    } else {
        return 0;
    }
}
#endif

static void* create_load(void * index) {
    int device_index = *((int*)index);   //GPU index. Used to pin this pthread to the GPU.
    int iterations, i;
    int pthread_use_double; //local per-thread variable, if there's a GPU in the system without Double Precision support.
    int size_use = 0;
    if (gpuvar->msize > 0){
        size_use = gpuvar->msize;
    }

    CUcontext context;
    size_t use_bytes, memory_size;
    struct cudaDeviceProp properties;

    //reserving the GPU and initializing cublas
    CUdevice device;
    cublasHandle_t cublas;
    CUDA_SAFE_CALL(cuDeviceGet(&device, device_index), device_index);
    CUDA_SAFE_CALL(cuCtxCreate(&context, 0, device), device_index);
    CUDA_SAFE_CALL(cuCtxSetCurrent(context), device_index);
    CUDA_SAFE_CALL(cublasCreate(&cublas), device_index);
    CUDA_SAFE_CALL(cudaGetDeviceProperties(&properties, device_index), device_index);
<<<<<<< HEAD

#if ( CUDART_VERSION < 8000 )    
    pthread_use_double = get_precision();
#endif

#if ( CUDART_VERSION >= 8000 )    
    pthread_use_double = get_precision(properties.singleToDoublePrecisionPerfRatio);
#endif
=======
  
    pthread_use_double = get_precision(properties);
>>>>>>> dca592e7

    pthread_mutex_lock(&wait_for_init_mutex);
    if(pthread_use_double) {
        if (!filled || filled == 2) {
            A = fillup(pthread_use_double, max_msize);
            B = fillup(pthread_use_double, max_msize);
            filled = 1;
        }
    }
    else {
        if(!filled || filled == 1) {
            A = fillup(pthread_use_double, max_msize);
            B = fillup(pthread_use_double, max_msize);
            filled = 2;
        }
    }
    pthread_mutex_unlock(&wait_for_init_mutex);

    //getting information about the GPU memory
    size_t memory_avail, memory_total;
    CUDA_SAFE_CALL(cuMemGetInfo(&memory_avail,&memory_total), device_index);

    //defining memory pointers
    CUdeviceptr a_data_ptr;
    CUdeviceptr b_data_ptr;
    CUdeviceptr c_data_ptr;

    //we check for double precision support on the GPU and print errormsg, when the user wants to compute DP on a SP-only-Card.
    if(pthread_use_double && properties.major<=1 && properties.minor<=2) {
        fprintf(stderr,"    - GPU %d: %s Doesn't support double precision.\n",device_index,properties.name);
        fprintf(stderr,"    - GPU %d: %s Compute Capability: %d.%d. Requiered for double precision: >=1.3\n",device_index,properties.name,properties.major,properties.minor);
        fprintf(stderr,"    - GPU %d: %s Stressing with single precision instead. Maybe use -f parameter.\n",device_index,properties.name);
        pthread_use_double=0;
    }

    //check if the user has not set a matrix OR has set a too big matrixsite and if this is true: set a good matrixsize
    if( !size_use || ( ( size_use * size_use * pthread_use_double?sizeof(double):sizeof(float) * 3 > memory_avail ) ) ) {
        size_use=round_up((int)(0.8*sqrt(((memory_avail)/((pthread_use_double?sizeof(double):sizeof(float))*3)))),1024); //a multiple of 1024 works always well
    }
    if( pthread_use_double ) {
        use_bytes = (size_t)((double)memory_avail);
        memory_size = sizeof(double) * size_use * size_use;
    }
    else {
        use_bytes = (size_t)((float)memory_avail);
        memory_size = sizeof(float) * size_use * size_use;
    }
    iterations = (use_bytes - 2*memory_size) / memory_size; // = 1;

    //allocating memory on the GPU
    CUDA_SAFE_CALL(cuMemAlloc(&a_data_ptr, memory_size), device_index);
    CUDA_SAFE_CALL(cuMemAlloc(&b_data_ptr, memory_size), device_index);
    CUDA_SAFE_CALL(cuMemAlloc(&c_data_ptr, iterations*memory_size), device_index);

    //moving matrices A and B to the GPU
    CUDA_SAFE_CALL(cuMemcpyHtoD(a_data_ptr, A, memory_size), device_index);
    CUDA_SAFE_CALL(cuMemcpyHtoD(b_data_ptr, B, memory_size), device_index);

    //initialize c_data_ptr with copies of A
    for (i = 0; i < iterations; i++ ) {
        CUDA_SAFE_CALL(cuMemcpyHtoD(c_data_ptr + i*size_use*size_use, A, memory_size), device_index);
    }

    //save gpuvar->init_count and sys.out
    pthread_mutex_lock(&wait_for_init_mutex);

    if(gpuvar->verbose) {
        printf("   GPU %d\n", device_index);
        printf("    name:           %s\n", properties.name);
        printf("    memory:         %lu/%lu MB available (using %lu MB)\n", memory_avail/1024ul/1024ul, memory_total/1024ul/1024ul, use_bytes/1024/1024);
        printf("    matrix size:    %d\n", size_use);
        printf("    used precision: %s\n", pthread_use_double ? "double" : "single");
    }

    gpuvar->init_count++;

    //check whether all GPU threads initialized their workload, if so allow other threads to continue
    if ( gpuvar->init_count == gpuvar->use_device )
    {
      pthread_cond_signal( &wait_for_init_cond );
    }
    pthread_mutex_unlock(&wait_for_init_mutex);


    const float alpha = 1.0f;
    const float beta = 0.0f;
    const double alpha_double = 1.0;
    const double beta_double = 0.0;

    //actual stress begins here
    while(*gpuvar->loadvar != LOAD_STOP) {
        for (i = 0; i < iterations; i++) {
            if(pthread_use_double) {
                CUDA_SAFE_CALL(cublasDgemm(cublas, CUBLAS_OP_N, CUBLAS_OP_N,
                                         size_use, size_use, size_use, &alpha_double,
                                         (const double*)a_data_ptr, size_use,
                                         (const double*)b_data_ptr, size_use,
                                         &beta_double,
                                         (double*)c_data_ptr + i*size_use*size_use, size_use), device_index);
            }
            else {
                CUDA_SAFE_CALL(cublasSgemm(cublas, CUBLAS_OP_N, CUBLAS_OP_N,
                                         size_use, size_use, size_use, &alpha,
                                         (const float*)a_data_ptr, size_use,
                                         (const float*)b_data_ptr, size_use,
                                         &beta,
                                         (float*)c_data_ptr + i*size_use*size_use, size_use), device_index);
            }
            CUDA_SAFE_CALL(cudaDeviceSynchronize(), device_index);
        }
    }

    CUDA_SAFE_CALL(cuMemFree(a_data_ptr), device_index);
    CUDA_SAFE_CALL(cuMemFree(b_data_ptr), device_index);
    CUDA_SAFE_CALL(cuMemFree(c_data_ptr), device_index);
    CUDA_SAFE_CALL(cublasDestroy(cublas), device_index);
    CUDA_SAFE_CALL(cuCtxDestroy(context), device_index);

    return NULL;
}

static int get_msize(int device_index) {
    CUcontext context;
    CUdevice device;
    int use_double;
    size_t memory_avail, memory_total;
    struct cudaDeviceProp properties;

    CUDA_SAFE_CALL(cuDeviceGet(&device, device_index), device_index);
    CUDA_SAFE_CALL(cuCtxCreate(&context, 0, device), device_index);
    CUDA_SAFE_CALL(cuCtxSetCurrent(context), device_index);
    CUDA_SAFE_CALL(cuMemGetInfo(&memory_avail,&memory_total), device_index);
    CUDA_SAFE_CALL(cudaGetDeviceProperties(&properties, device_index), device_index);

<<<<<<< HEAD
#if ( CUDART_VERSION < 8000 )    
    use_double = get_precision();
#endif

#if ( CUDART_VERSION >= 8000 )    
    use_double = get_precision(properties.singleToDoublePrecisionPerfRatio);
#endif
=======
    use_double = get_precision(properties);
>>>>>>> dca592e7

    CUDA_SAFE_CALL(cuCtxDestroy(context), device_index);

    return round_up((int)(0.8*sqrt(((memory_avail)/((use_double?sizeof(double):sizeof(float))*3)))),1024); //a multiple of 1024 works always well
}

void* init_gpu(void * gpu) {
    gpuvar = (gpustruct_t*)gpu;
    
    if(gpuvar->use_device) {
        CUDA_SAFE_CALL(cuInit(0), -1);
        int devCount;
        CUDA_SAFE_CALL(cuDeviceGetCount(&devCount), -1);

        if (devCount) {
            int *dev = malloc(sizeof(int)*devCount);;
            pthread_t gputhreads[devCount]; //creating as many threads as GPUs in the system.

            if(gpuvar->verbose) {
                printf("\n  graphics processor characteristics:\n");
            }


            if( gpuvar->use_device == -1 ) { //use all GPUs if the user gave no information about use_device 
                gpuvar->use_device = devCount;
            }

            if ( gpuvar->use_device > devCount ) {
                printf("    - You requested more CUDA devices than available. Maybe you set CUDA_VISIBLE_DEVICES?\n");
                printf("    - FIRESTARTER will use %d of the requested %d CUDA device(s)\n",devCount,gpuvar->use_device);
                gpuvar->use_device = devCount;
            }

            for(int i=0; i<gpuvar->use_device; ++i) {
                int tmp = get_msize(i);

                if(tmp > max_msize) {
                    max_msize = tmp;
                }
            }

            gpuvar->init_count = 0;
            pthread_mutex_lock(&wait_for_init_mutex);


            for(int i=0; i<gpuvar->use_device; ++i) {
                dev[i] = i; //creating separate ints, so no race-condition happens when pthread_create submits the address
                pthread_create(&gputhreads[i],NULL,create_load,(void *)&(dev[i]));
            }

            pthread_cond_wait(&wait_for_init_cond, &wait_for_init_mutex);
            gpuvar->loadingdone = 1;
            pthread_mutex_unlock(&wait_for_init_mutex);

            /* join computation threads */
            for(int i=0; i<gpuvar->use_device; ++i) {
                pthread_join(gputhreads[i],NULL);
            }

            free(dev);
        }
        else {
            if(gpuvar->verbose) {
                printf("    - No CUDA devices. Just stressing CPU(s). Maybe use FIRESTARTER instead of FIRESTARTER_CUDA?\n");
            }
            gpuvar->loadingdone = 1;
        }
    }
    else {
        if(gpuvar->verbose) {
            printf("    --gpus 0 is set. Just stressing CPU(s). Maybe use FIRESTARTER instead of FIRESTARTER_CUDA?\n");
        }
        gpuvar->loadingdone = 1;
    }

    free(A);
    free(B);

    return NULL;
}<|MERGE_RESOLUTION|>--- conflicted
+++ resolved
@@ -161,19 +161,8 @@
     CUDA_SAFE_CALL(cuCtxSetCurrent(context), device_index);
     CUDA_SAFE_CALL(cublasCreate(&cublas), device_index);
     CUDA_SAFE_CALL(cudaGetDeviceProperties(&properties, device_index), device_index);
-<<<<<<< HEAD
-
-#if ( CUDART_VERSION < 8000 )    
-    pthread_use_double = get_precision();
-#endif
-
-#if ( CUDART_VERSION >= 8000 )    
-    pthread_use_double = get_precision(properties.singleToDoublePrecisionPerfRatio);
-#endif
-=======
-  
+
     pthread_use_double = get_precision(properties);
->>>>>>> dca592e7
 
     pthread_mutex_lock(&wait_for_init_mutex);
     if(pthread_use_double) {
@@ -308,17 +297,7 @@
     CUDA_SAFE_CALL(cuMemGetInfo(&memory_avail,&memory_total), device_index);
     CUDA_SAFE_CALL(cudaGetDeviceProperties(&properties, device_index), device_index);
 
-<<<<<<< HEAD
-#if ( CUDART_VERSION < 8000 )    
-    use_double = get_precision();
-#endif
-
-#if ( CUDART_VERSION >= 8000 )    
-    use_double = get_precision(properties.singleToDoublePrecisionPerfRatio);
-#endif
-=======
     use_double = get_precision(properties);
->>>>>>> dca592e7
 
     CUDA_SAFE_CALL(cuCtxDestroy(context), device_index);
 
