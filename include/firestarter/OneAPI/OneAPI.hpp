--- conflicted
+++ resolved
@@ -23,15 +23,21 @@
 
 #include "firestarter/Constants.hpp"
 
+#include <atomic>
 #include <condition_variable>
+#include <cstddef>
 #include <thread>
-<<<<<<< HEAD
-#include <vector>
-#include <atomic>
-=======
->>>>>>> d7661c34
 
 namespace firestarter::oneapi {
+
+/// This struct contains the number of flop estimated that have been executed. It will be incremented by the flop when
+/// on execution of a kernel is complete.
+struct GpuFlop {
+  /// The number of executed single precision flop
+  std::atomic<std::size_t> SingleFlop = 0;
+  /// The number of executed double precision flop
+  std::atomic<std::size_t> DoubleFlop = 0;
+};
 
 /// This class handles the workload on OneAPI compatible GPUs. A gemm routine is used to stress them with a
 /// constant high load. This header does not include any OneAPI specific headers to allow us to not guard the
@@ -42,7 +48,13 @@
   /// joins.
   std::thread InitThread;
 
+  /// The estimation on the number of flops that have been executed. It will be incremented by the flops when on
+  /// execution of a kernel is complete.
+  GpuFlop ExecutedFlop;
+
   /// Spawns a thread for each of the selected gpus, initilizes them and starts the execution of the gemm in parallel.
+  /// \arg ExecutedFlop The variable that contains the number of flop estimated that have been executed. It will be
+  /// incremented by the flops when on execution of a kernel is complete.
   /// \arg WaitForInitCv The condition variables used to signal that all gpus are initialized.
   /// \arg LoadVar A reference to the variable that controlls the current load of Firestarter.
   /// \arg UseFloat Set to true if we want to stress using single precision floating points.
@@ -51,8 +63,9 @@
   /// \arg MatrixSize Set to a specific matrix size which will be choosen for the gemm operation or set to 0 for
   /// automatic selection.
   /// \arg Gpus Select the number of gpus to stress or -1 for all.
-  static void initGpus(std::condition_variable& WaitForInitCv, const volatile firestarter::LoadThreadWorkType& LoadVar,
-                       bool UseFloat, bool UseDouble, unsigned MatrixSize, int Gpus);
+  static void initGpus(GpuFlop& ExecutedFlop, std::condition_variable& WaitForInitCv,
+                       const volatile firestarter::LoadThreadWorkType& LoadVar, bool UseFloat, bool UseDouble,
+                       unsigned MatrixSize, int Gpus);
 
 public:
   /// Initilize the OneAPI class. This will start a thread running the OneAPI::initGpus function and wait until all gpus
@@ -83,7 +96,10 @@
       InitThread.join();
     }
   }
-  double getFlops();
+
+  /// Get the estimation on the executed flops of the cuda thread.
+  /// \returns The number of estimated executed flop.
+  auto executedFlop() -> const GpuFlop& { return ExecutedFlop; };
 };
 
 } // namespace firestarter::oneapi