/******************************************************************************
 * FIRESTARTER - A Processor Stress Test Utility
 * Copyright (C) 2020-2023 TU Dresden, Center for Information Services and High
 * Performance Computing
 *
 * This program is free software: you can redistribute it and/or modify
 * it under the terms of the GNU General Public License as published by
 * the Free Software Foundation, either version 3 of the License, or
 * (at your option) any later version.
 *
 * This program is distributed in the hope that it will be useful,
 * but WITHOUT ANY WARRANTY; without even the implied warranty of
 * MERCHANTABILITY or FITNESS FOR A PARTICULAR PURPOSE.  See the
 * GNU General Public License for more details.
 *
 * You should have received a copy of the GNU General Public License
 * along with this program.  If not, see <http://www.gnu.org/licenses/\>.
 *
 * Contact: daniel.hackenberg@tu-dresden.de
 *****************************************************************************/

#include "firestarter/AlignedAlloc.hpp"
#include "firestarter/Constants.hpp"
#include "firestarter/ErrorDetectionStruct.hpp"
#include "firestarter/Firestarter.hpp"
#include "firestarter/LoadWorkerData.hpp"
#include "firestarter/Logging/Log.hpp"

#if defined(linux) || defined(__linux__)
#include "firestarter/Measurement/Metric/IPCEstimate.hpp"
#endif

#ifdef ENABLE_VTRACING
#include <vt_user.h>
#endif
#ifdef ENABLE_SCOREP
#include <SCOREP_User.h>
#endif

#include <cmath>
#include <cstdint>
#include <cstdlib>
#include <iomanip>
#include <limits>
#include <sstream>
#include <thread>

namespace firestarter {

void Firestarter::initLoadWorkers(const ThreadAffinity& Affinity) {
  // Bind this thread to the first available CPU.
  Topology.bindCallerToOsIndex(*Affinity.CpuBind.cbegin());

  // setup load variable to execute low or high load once the threads switch to
  // work.
  LoadVar = Cfg.Load == std::chrono::microseconds::zero() ? LoadThreadWorkType::LoadLow : LoadThreadWorkType::LoadHigh;

  // create a std::vector<std::shared_ptr<>> of requestenNumThreads()
  // communication pointers and add these to the threaddata
  if (Cfg.ErrorDetection) {
    for (uint64_t I = 0; I < Affinity.RequestedNumThreads; I++) {
      auto* CommPtr = static_cast<uint64_t*>(AlignedAlloc::malloc(2 * sizeof(uint64_t)));
      assert(CommPtr);
      ErrorCommunication.emplace_back(std::shared_ptr<uint64_t>(CommPtr, AlignedAlloc::free));
      log::debug() << "Threads " << (I + Affinity.RequestedNumThreads - 1) % Affinity.RequestedNumThreads << " and "
                   << I << " commPtr = 0x" << std::setfill('0') << std::setw(sizeof(uint64_t) * 2)
                   << std::hex
                   // NOLINTNEXTLINE(cppcoreguidelines-pro-type-reinterpret-cast)
                   << reinterpret_cast<uint64_t>(CommPtr);
    }
  }

  uint64_t I = 0;
  for (const auto& OsIndex : Affinity.CpuBind) {
    auto Td = std::make_shared<LoadWorkerData>(I, OsIndex, std::cref(ProcessorInfos), std::cref(FunctionPtr),
                                               std::cref(Topology), std::ref(LoadVar), Cfg.Period, Cfg.DumpRegisters,
                                               Cfg.ErrorDetection);

    if (Cfg.ErrorDetection) {
      // distribute pointers for error deteciton. (set threads in a ring)
      // give this thread the left pointer i and right pointer (i+1) %
      // requestedNumThreads().
      Td->setErrorCommunication(ErrorCommunication[I], ErrorCommunication[(I + 1) % Affinity.RequestedNumThreads]);
    }

    Td->BuffersizeMem = Td->config().settings().totalBufferSizePerThread() / sizeof(uint64_t);

    // create the thread
    std::thread T(Firestarter::loadThreadWorker, Td);

    log::trace() << "Created thread #" << I << " with ID: " << T.get_id();

    if (I == 0) {
      // only show error for all worker threads except first.
      firestarter::logging::FirstWorkerThreadFilter<firestarter::logging::record>::setFirstThread(T.get_id());
    }

    LoadThreads.emplace_back(std::move(T), Td);

    I++;
  }

  signalLoadWorkers(LoadThreadState::ThreadInit);
}

void Firestarter::signalLoadWorkers(const LoadThreadState State, void (*Function)()) {
  // aquire the lock on all threads
  for (auto const& Thread : LoadThreads) {
    auto Td = Thread.second;

    Td->Communication.Mutex.lock();
  }

  // switch the state on all threads
  for (auto const& Thread : LoadThreads) {
    auto Td = Thread.second;

    Td->Communication.State = State;
    Td->Communication.Mutex.unlock();
  }

  // Execute a function after the state in the threads has been updated. This may be required to terminate an inner
  // loop.
  if (Function) {
    Function();
  }

  // wait for all threads to finish
  for (auto const& Thread : LoadThreads) {
    auto Td = Thread.second;

    // Wait until we receive the acknowledge
    for (bool Ack = false; !Ack;) {
      Td->Communication.Mutex.lock();
      Ack = Td->Communication.Ack;
      Td->Communication.Mutex.unlock();
    }

    Td->Communication.Mutex.lock();
    Td->Communication.Ack = false;
    Td->Communication.Mutex.unlock();
  }
}

void Firestarter::joinLoadWorkers() {
  // wait for threads after watchdog has requested termination
  for (auto& Thread : LoadThreads) {
    Thread.first.join();
  }
}

void Firestarter::printThreadErrorReport() {
  if (Cfg.ErrorDetection) {
    auto MaxSize = LoadThreads.size();

    std::vector<bool> Errors(MaxSize, false);

    for (decltype(MaxSize) I = 0; I < MaxSize; I++) {
      const auto& ErrorDetectionStructPtr = LoadThreads[I].second->errorDetectionStruct();

      if (ErrorDetectionStructPtr.Left.Error) {
        Errors[(I + MaxSize - 1) % MaxSize] = true;
      }
      if (ErrorDetectionStructPtr.Right.Error) {
        Errors[I] = true;
      }
    }

    for (decltype(MaxSize) I = 0; I < MaxSize; I++) {
      if (Errors[I]) {
        log::fatal() << "Data mismatch between Threads " << I << " and " << (I + 1) % MaxSize
                     << ".\n       This may be caused by bit-flips in the hardware.";
      }
    }
  }
}

void Firestarter::printPerformanceReport() {
  // performance report
  uint64_t StartTimestamp = (std::numeric_limits<uint64_t>::max)();
  uint64_t StopTimestamp = 0;

  uint64_t Iterations = 0;

  log::debug() << "\nperformance report:\n";

  for (auto const& Thread : LoadThreads) {
    auto Td = Thread.second;

    log::debug() << "Thread " << Td->id() << ": " << Td->LastRun.Iterations
                 << " iterations, tsc_delta: " << Td->LastRun.StopTsc - Td->LastRun.StartTsc;

    StartTimestamp = (std::min)(StartTimestamp, Td->LastRun.StartTsc.load());
    StopTimestamp = (std::max)(StopTimestamp, Td->LastRun.StopTsc.load());

    Iterations += Td->LastRun.Iterations.load();
  }

  double const Runtime =
      static_cast<double>(StopTimestamp - StartTimestamp) / static_cast<double>(ProcessorInfos->clockrate());
  double const GFlops = static_cast<double>(LoadThreads.front().second->CompiledPayloadPtr->stats().Flops) *
                        0.000000001 * static_cast<double>(Iterations) / Runtime;
  double const Bandwidth = static_cast<double>(LoadThreads.front().second->CompiledPayloadPtr->stats().Bytes) *
                           0.000000001 * static_cast<double>(Iterations) / Runtime;

  // insert values for ipc-estimate metric
  // if we are on linux
#if defined(linux) || defined(__linux__)
  if (Cfg.Measurement) {
    for (auto const& Thread : LoadThreads) {
      auto Td = Thread.second;
      IpcEstimateMetricData::insertValue(
          static_cast<double>(Td->LastRun.Iterations) *
          static_cast<double>(LoadThreads.front().second->CompiledPayloadPtr->stats().Instructions) /
          static_cast<double>(StopTimestamp - StartTimestamp));
    }
  }
#endif

<<<<<<< HEAD
  // format runtime, gflops and bandwidth %.2f
  const char *fmt = "%.2f";
  int size;

#define FORMAT(input)                                                          \
  size = std::snprintf(nullptr, 0, fmt, input);                                \
  std::vector<char> input##Vector(size + 1);                                   \
  std::snprintf(&input##Vector[0], input##Vector.size(), fmt, input);          \
  auto input##String = std::string(&input##Vector[0])

  FORMAT(runtime);
  FORMAT(gFlops);
  FORMAT(bandwidth);

#if defined(FIRESTARTER_BUILD_CUDA) || defined(FIRESTARTER_BUILD_HIP)
  double gpuFlops=0.0;
  gpuFlops = _cuda->getFlops()/(1000000000.0*runtime);
  FORMAT(gpuFlops);
#elif defined(FIRESTARTER_BUILD_ONEAPI)
  double gpuFlops=0.0;
  gpuFlops = _oneapi->getFlops()/(1000000000.0*runtime);
  FORMAT(gpuFlops);
#endif


#undef FORMAT

  log::debug()
      << "\n"
      << "total iterations: " << iterations << "\n"
      << "runtime: " << runtimeString << " seconds ("
      << stopTimestamp - startTimestamp << " cycles)\n"
      << "\n"
#if defined(FIRESTARTER_BUILD_CUDA) || defined(FIRESTARTER_BUILD_HIP) | defined(FIRESTARTER_BUILD_ONEAPI)
      << "estimated floating point performance (CPU): " << gFlopsString << " GFLOPS\n"
      << "estimated memory bandwidth* (CPU): " << bandwidthString << " GB/s\n"
      << "estimated floating point performance** (GPUs): " << gpuFlopsString << " GFLOPS ("
      << (_gpuUseFloat? "single" : "double") << ")\n"
#else
      << "estimated floating point performance: " << gFlopsString << " GFLOPS\n"
      << "estimated memory bandwidth*: " << bandwidthString << " GB/s\n"
#endif // if no gpu
      << "\n"
      << "* this estimate is highly unreliable if --function is used in order "
         "to "
         "select\n"
      << "  a function that is not optimized for your architecture, or if "
         "FIRESTARTER is\n"
      << "  executed on an unsupported architecture!"
#if defined(FIRESTARTER_BUILD_CUDA) || defined(FIRESTARTER_BUILD_HIP) | defined(FIRESTARTER_BUILD_ONEAPI)
      << "** this estimate is based on the assumption that no algorithmically optimized version\n"
      << "    of the called algorithm has been implemented by the vendor. It also might not be not accurate\n"
      << "    for short runs of FIRESTARTER"
#endif // if gpu
      ;
=======
  // format runtime, gflops and bandwidth with two decimal places
  const auto FormatString = [](double Value) -> std::string {
    std::stringstream Ss;
    Ss << std::fixed << std::setprecision(2) << Value;
    return Ss.str();
  };

  log::debug() << "\n"
               << "total iterations: " << Iterations << "\n"
               << "runtime: " << FormatString(Runtime) << " seconds (" << StopTimestamp - StartTimestamp << " cycles)\n"
               << "\n"
               << "estimated floating point performance: " << FormatString(GFlops) << " GFLOPS\n"
               << "estimated memory bandwidth*: " << FormatString(Bandwidth) << " GB/s\n"
               << "\n"
               << "* this estimate is highly unreliable if --function is used in order "
                  "to "
                  "select\n"
               << "  a function that is not optimized for your architecture, or if "
                  "FIRESTARTER is\n"
               << "  executed on an unsupported architecture!";
>>>>>>> d7661c34
}

void Firestarter::loadThreadWorker(const std::shared_ptr<LoadWorkerData>& Td) {

  auto OldState = LoadThreadState::ThreadWait;

#if defined(linux) || defined(__linux__)
  pthread_setname_np(pthread_self(), "LoadWorker");
#endif

  for (;;) {
    Td->Communication.Mutex.lock();
    auto CurState = Td->Communication.State;
    Td->Communication.Mutex.unlock();

    if (CurState != OldState) {
      OldState = CurState;

      Td->Communication.Mutex.lock();
      Td->Communication.Ack = true;
      Td->Communication.Mutex.unlock();
    } else {
      std::this_thread::sleep_for(std::chrono::microseconds(1));
      continue;
    }

    switch (CurState) {
    // allocate and initialize memory
    case LoadThreadState::ThreadInit:
      // set affinity
      Td->Topology.bindCallerToOsIndex(Td->OsIndex);

      // compile payload
      Td->CompiledPayloadPtr = Td->config().payload()->compilePayload(Td->config().settings(), Td->DumpRegisters,
                                                                      Td->ErrorDetection, /*PrintAssembler=*/false);

      // allocate memory
      // if we should dump some registers, we use the first part of the memory
      // for them.
      Td->Memory = LoadWorkerMemory::allocate(Td->BuffersizeMem * sizeof(uint64_t));

      // exit application on error
      if (Td->Memory == nullptr) {
        workerLog::error() << "Could not allocate memory for CPU load thread " << Td->id() << "\n";
      }

      if (Td->DumpRegisters) {
        Td->dumpRegisterStruct().DumpVar = DumpVariable::Wait;
      }

      if (Td->ErrorDetection) {
        auto& ErrorDetectionStructRef = Td->errorDetectionStruct();

        std::memset(&ErrorDetectionStructRef, 0, sizeof(ErrorDetectionStruct));

        // distribute left and right communication pointers
        ErrorDetectionStructRef.Left.Communication = Td->CommunicationLeft.get();
        ErrorDetectionStructRef.Right.Communication = Td->CommunicationRight.get();

        // do first touch memset 0 for the communication pointers
        std::memset(static_cast<void*>(ErrorDetectionStructRef.Left.Communication), 0, sizeof(uint64_t) * 2);
      }

      // call init function
      Td->CompiledPayloadPtr->init(Td->Memory->getMemoryAddress(), Td->BuffersizeMem);

      break;
    // perform stress test
    case LoadThreadState::ThreadWork:
      Td->CurrentRun.Iterations = 0;
      // record threads start timestamp
      Td->CurrentRun.StartTsc = Td->ProcessorInfos->timestamp();

      // will be terminated by watchdog
      for (;;) {
        // call high load function
#ifdef ENABLE_VTRACING
        VT_USER_START("HIGH_LOAD_FUNC");
#endif
#ifdef ENABLE_SCOREP
        SCOREP_USER_REGION_BY_NAME_BEGIN("HIGH", SCOREP_USER_REGION_TYPE_COMMON);
#endif
        Td->CurrentRun.Iterations = Td->CompiledPayloadPtr->highLoadFunction(Td->Memory->getMemoryAddress(),
                                                                             Td->LoadVar, Td->CurrentRun.Iterations);

        // call low load function
#ifdef ENABLE_VTRACING
        VT_USER_END("HIGH_LOAD_FUNC");
        VT_USER_START("LOW_LOAD_FUNC");
#endif
#ifdef ENABLE_SCOREP
        SCOREP_USER_REGION_BY_NAME_END("HIGH");
        SCOREP_USER_REGION_BY_NAME_BEGIN("LOW", SCOREP_USER_REGION_TYPE_COMMON);
#endif
        Td->CompiledPayloadPtr->lowLoadFunction(Td->LoadVar, Td->Period);
#ifdef ENABLE_VTRACING
        VT_USER_END("LOW_LOAD_FUNC");
#endif
#ifdef ENABLE_SCOREP
        SCOREP_USER_REGION_BY_NAME_END("LOW");
#endif

        // terminate if master signals end of run and record stop timestamp
        if (Td->LoadVar == LoadThreadWorkType::LoadStop) {
          Td->CurrentRun.StopTsc = Td->ProcessorInfos->timestamp();
          Td->LastRun = Td->CurrentRun;

          return;
        }

        if (Td->LoadVar == LoadThreadWorkType::LoadSwitch) {
          Td->CurrentRun.StopTsc = Td->ProcessorInfos->timestamp();
          Td->LastRun = Td->CurrentRun;

          break;
        }
      }
      break;
    case LoadThreadState::ThreadSwitch:
      // compile payload
      Td->CompiledPayloadPtr = Td->config().payload()->compilePayload(Td->config().settings(), Td->DumpRegisters,
                                                                      Td->ErrorDetection, /*PrintAssembler=*/false);

      // call init function
      Td->CompiledPayloadPtr->init(Td->Memory->getMemoryAddress(), Td->BuffersizeMem);
      break;
    case LoadThreadState::ThreadWait:
      break;
    }
  }
}

} // namespace firestarter<|MERGE_RESOLUTION|>--- conflicted
+++ resolved
@@ -217,63 +217,6 @@
   }
 #endif
 
-<<<<<<< HEAD
-  // format runtime, gflops and bandwidth %.2f
-  const char *fmt = "%.2f";
-  int size;
-
-#define FORMAT(input)                                                          \
-  size = std::snprintf(nullptr, 0, fmt, input);                                \
-  std::vector<char> input##Vector(size + 1);                                   \
-  std::snprintf(&input##Vector[0], input##Vector.size(), fmt, input);          \
-  auto input##String = std::string(&input##Vector[0])
-
-  FORMAT(runtime);
-  FORMAT(gFlops);
-  FORMAT(bandwidth);
-
-#if defined(FIRESTARTER_BUILD_CUDA) || defined(FIRESTARTER_BUILD_HIP)
-  double gpuFlops=0.0;
-  gpuFlops = _cuda->getFlops()/(1000000000.0*runtime);
-  FORMAT(gpuFlops);
-#elif defined(FIRESTARTER_BUILD_ONEAPI)
-  double gpuFlops=0.0;
-  gpuFlops = _oneapi->getFlops()/(1000000000.0*runtime);
-  FORMAT(gpuFlops);
-#endif
-
-
-#undef FORMAT
-
-  log::debug()
-      << "\n"
-      << "total iterations: " << iterations << "\n"
-      << "runtime: " << runtimeString << " seconds ("
-      << stopTimestamp - startTimestamp << " cycles)\n"
-      << "\n"
-#if defined(FIRESTARTER_BUILD_CUDA) || defined(FIRESTARTER_BUILD_HIP) | defined(FIRESTARTER_BUILD_ONEAPI)
-      << "estimated floating point performance (CPU): " << gFlopsString << " GFLOPS\n"
-      << "estimated memory bandwidth* (CPU): " << bandwidthString << " GB/s\n"
-      << "estimated floating point performance** (GPUs): " << gpuFlopsString << " GFLOPS ("
-      << (_gpuUseFloat? "single" : "double") << ")\n"
-#else
-      << "estimated floating point performance: " << gFlopsString << " GFLOPS\n"
-      << "estimated memory bandwidth*: " << bandwidthString << " GB/s\n"
-#endif // if no gpu
-      << "\n"
-      << "* this estimate is highly unreliable if --function is used in order "
-         "to "
-         "select\n"
-      << "  a function that is not optimized for your architecture, or if "
-         "FIRESTARTER is\n"
-      << "  executed on an unsupported architecture!"
-#if defined(FIRESTARTER_BUILD_CUDA) || defined(FIRESTARTER_BUILD_HIP) | defined(FIRESTARTER_BUILD_ONEAPI)
-      << "** this estimate is based on the assumption that no algorithmically optimized version\n"
-      << "    of the called algorithm has been implemented by the vendor. It also might not be not accurate\n"
-      << "    for short runs of FIRESTARTER"
-#endif // if gpu
-      ;
-=======
   // format runtime, gflops and bandwidth with two decimal places
   const auto FormatString = [](double Value) -> std::string {
     std::stringstream Ss;
@@ -281,20 +224,51 @@
     return Ss.str();
   };
 
+  const auto PrintGpuFlops = [&Runtime, &FormatString](auto& GpuPtr) -> void {
+    if (!GpuPtr) {
+      return;
+    }
+
+    auto SingleFlops = static_cast<double>(GpuPtr->executedFlop().SingleFlop.load()) * 0.000000001 / Runtime;
+    auto DoubleFlops = static_cast<double>(GpuPtr->executedFlop().DoubleFlop.load()) * 0.000000001 / Runtime;
+
+    if (SingleFlops > 0) {
+      log::debug() << "\n"
+                   << "estimated floating point performance (GPU)**: " << FormatString(SingleFlops)
+                   << " GFLOPS (single)";
+    }
+
+    if (DoubleFlops > 0) {
+      log::debug() << "\n"
+                   << "estimated floating point performance (GPU)**: " << FormatString(DoubleFlops)
+                   << " GFLOPS (double)";
+    }
+  };
+
   log::debug() << "\n"
                << "total iterations: " << Iterations << "\n"
                << "runtime: " << FormatString(Runtime) << " seconds (" << StopTimestamp - StartTimestamp << " cycles)\n"
                << "\n"
-               << "estimated floating point performance: " << FormatString(GFlops) << " GFLOPS\n"
-               << "estimated memory bandwidth*: " << FormatString(Bandwidth) << " GB/s\n"
-               << "\n"
+               << "estimated floating point performance (CPU): " << FormatString(GFlops) << " GFLOPS\n"
+               << "estimated memory bandwidth (CPU)*: " << FormatString(Bandwidth) << " GB/s";
+
+  PrintGpuFlops(Cuda);
+  PrintGpuFlops(Oneapi);
+
+  log::debug() << "\n"
                << "* this estimate is highly unreliable if --function is used in order "
                   "to "
                   "select\n"
                << "  a function that is not optimized for your architecture, or if "
                   "FIRESTARTER is\n"
                << "  executed on an unsupported architecture!";
->>>>>>> d7661c34
+
+  if (Cuda || Oneapi) {
+    log::debug()
+        << "** this estimate is based on the assumption that no algorithmically optimized version\n"
+        << "    of the called algorithm has been implemented by the vendor. It also might not be not accurate\n"
+        << "    for short runs of FIRESTARTER";
+  }
 }
 
 void Firestarter::loadThreadWorker(const std::shared_ptr<LoadWorkerData>& Td) {
