/******************************************************************************
 * FIRESTARTER - A Processor Stress Test Utility
 * Copyright (C) 2020-2023 TU Dresden, Center for Information Services and High
 * Performance Computing
 *
 * This program is free software: you can redistribute it and/or modify
 * it under the terms of the GNU General Public License as published by
 * the Free Software Foundation, either version 3 of the License, or
 * (at your option) any later version.
 *
 * This program is distributed in the hope that it will be useful,
 * but WITHOUT ANY WARRANTY; without even the implied warranty of
 * MERCHANTABILITY or FITNESS FOR A PARTICULAR PURPOSE.  See the
 * GNU General Public License for more details.
 *
 * You should have received a copy of the GNU General Public License
 * along with this program.  If not, see <http://www.gnu.org/licenses/\>.
 *
 * Contact: daniel.hackenberg@tu-dresden.de
 *****************************************************************************/

#include "firestarter/AlignedAlloc.hpp"
#include "firestarter/Constants.hpp"
#include "firestarter/ErrorDetectionStruct.hpp"
#include "firestarter/Firestarter.hpp"
#include "firestarter/LoadWorkerData.hpp"
#include "firestarter/Logging/Log.hpp"

#if defined(linux) || defined(__linux__)
#include "firestarter/Measurement/Metric/IPCEstimate.hpp"
#endif

#ifdef ENABLE_VTRACING
#include <vt_user.h>
#endif
#ifdef ENABLE_SCOREP
#include <SCOREP_User.h>
#endif

#include <cmath>
#include <cstdint>
#include <cstdlib>
#include <iomanip>
#include <limits>
#include <sstream>
#include <thread>

namespace firestarter {

void Firestarter::initLoadWorkers(const ThreadAffinity& Affinity) {
  // Bind this thread to the first available CPU.
  Topology.bindCallerToOsIndex(*Affinity.CpuBind.cbegin());

  // setup load variable to execute low or high load once the threads switch to
  // work.
  LoadVar = Cfg.Load == std::chrono::microseconds::zero() ? LoadThreadWorkType::LoadLow : LoadThreadWorkType::LoadHigh;

  // create a std::vector<std::shared_ptr<>> of requestenNumThreads()
  // communication pointers and add these to the threaddata
  if (Cfg.ErrorDetection) {
    for (uint64_t I = 0; I < Affinity.RequestedNumThreads; I++) {
      auto* CommPtr = static_cast<uint64_t*>(AlignedAlloc::malloc(2 * sizeof(uint64_t)));
      assert(CommPtr);
      ErrorCommunication.emplace_back(std::shared_ptr<uint64_t>(CommPtr, AlignedAlloc::free));
      log::debug() << "Threads " << (I + Affinity.RequestedNumThreads - 1) % Affinity.RequestedNumThreads << " and "
                   << I << " commPtr = 0x" << std::setfill('0') << std::setw(sizeof(uint64_t) * 2)
                   << std::hex
                   // NOLINTNEXTLINE(cppcoreguidelines-pro-type-reinterpret-cast)
                   << reinterpret_cast<uint64_t>(CommPtr);
    }
  }

<<<<<<< HEAD
  auto CpuBindIt = Affinity.CpuBind.cbegin();
  for (uint64_t I = 0; I < Affinity.RequestedNumThreads; I++, CpuBindIt++) {
    assert(CpuBindIt != Affinity.CpuBind.cend());

    auto Td = std::make_shared<LoadWorkerData>(I, *CpuBindIt, std::cref(ProcessorInfos), std::cref(FunctionPtr),
                                               std::cref(Topology), std::ref(LoadVar), Cfg.Period, Cfg.DumpRegisters,
                                               Cfg.ErrorDetection);
=======
  uint64_t I = 0;
  for (const auto& OsIndex : Affinity.CpuBind) {
    auto Td = std::make_shared<LoadWorkerData>(I, OsIndex, std::cref(*Environment), std::cref(*Topology),
                                               std::ref(LoadVar), Cfg.Period, Cfg.DumpRegisters, Cfg.ErrorDetection);
>>>>>>> 96ca3f75

    if (Cfg.ErrorDetection) {
      // distribute pointers for error deteciton. (set threads in a ring)
      // give this thread the left pointer i and right pointer (i+1) %
      // requestedNumThreads().
      Td->setErrorCommunication(ErrorCommunication[I], ErrorCommunication[(I + 1) % Affinity.RequestedNumThreads]);
    }

    Td->BuffersizeMem = Td->config().settings().totalBufferSizePerThread() / sizeof(uint64_t);

    // create the thread
    std::thread T(Firestarter::loadThreadWorker, Td);

    log::trace() << "Created thread #" << I << " with ID: " << T.get_id();

    if (I == 0) {
      // only show error for all worker threads except first.
      firestarter::logging::FirstWorkerThreadFilter<firestarter::logging::record>::setFirstThread(T.get_id());
    }

    LoadThreads.emplace_back(std::move(T), Td);

    I++;
  }

  signalLoadWorkers(LoadThreadState::ThreadInit);
}

void Firestarter::signalLoadWorkers(const LoadThreadState State, void (*Function)()) {
  // aquire the lock on all threads
  for (auto const& Thread : LoadThreads) {
    auto Td = Thread.second;

    Td->Communication.Mutex.lock();
  }

  // switch the state on all threads
  for (auto const& Thread : LoadThreads) {
    auto Td = Thread.second;

    Td->Communication.State = State;
    Td->Communication.Mutex.unlock();
  }

  // Execute a function after the state in the threads has been updated. This may be required to terminate an inner
  // loop.
  if (Function) {
    Function();
  }

  // wait for all threads to finish
  for (auto const& Thread : LoadThreads) {
    auto Td = Thread.second;

    // Wait until we receive the acknowledge
    for (bool Ack = false; !Ack;) {
      Td->Communication.Mutex.lock();
      Ack = Td->Communication.Ack;
      Td->Communication.Mutex.unlock();
    }

    Td->Communication.Mutex.lock();
    Td->Communication.Ack = false;
    Td->Communication.Mutex.unlock();
  }
}

void Firestarter::joinLoadWorkers() {
  // wait for threads after watchdog has requested termination
  for (auto& Thread : LoadThreads) {
    Thread.first.join();
  }
}

void Firestarter::printThreadErrorReport() {
  if (Cfg.ErrorDetection) {
    auto MaxSize = LoadThreads.size();

    std::vector<bool> Errors(MaxSize, false);

    for (decltype(MaxSize) I = 0; I < MaxSize; I++) {
      const auto& ErrorDetectionStructPtr = LoadThreads[I].second->errorDetectionStruct();

      if (ErrorDetectionStructPtr.Left.Error) {
        Errors[(I + MaxSize - 1) % MaxSize] = true;
      }
      if (ErrorDetectionStructPtr.Right.Error) {
        Errors[I] = true;
      }
    }

    for (decltype(MaxSize) I = 0; I < MaxSize; I++) {
      if (Errors[I]) {
        log::fatal() << "Data mismatch between Threads " << I << " and " << (I + 1) % MaxSize
                     << ".\n       This may be caused by bit-flips in the hardware.";
      }
    }
  }
}

void Firestarter::printPerformanceReport() {
  // performance report
  uint64_t StartTimestamp = (std::numeric_limits<uint64_t>::max)();
  uint64_t StopTimestamp = 0;

  uint64_t Iterations = 0;

  log::debug() << "\nperformance report:\n";

  for (auto const& Thread : LoadThreads) {
    auto Td = Thread.second;

    log::debug() << "Thread " << Td->id() << ": " << Td->LastRun.Iterations
                 << " iterations, tsc_delta: " << Td->LastRun.StopTsc - Td->LastRun.StartTsc;

    StartTimestamp = (std::min)(StartTimestamp, Td->LastRun.StartTsc.load());
    StopTimestamp = (std::max)(StopTimestamp, Td->LastRun.StopTsc.load());

    Iterations += Td->LastRun.Iterations.load();
  }

  double const Runtime =
      static_cast<double>(StopTimestamp - StartTimestamp) / static_cast<double>(ProcessorInfos->clockrate());
  double const GFlops = static_cast<double>(LoadThreads.front().second->CompiledPayloadPtr->stats().Flops) *
                        0.000000001 * static_cast<double>(Iterations) / Runtime;
  double const Bandwidth = static_cast<double>(LoadThreads.front().second->CompiledPayloadPtr->stats().Bytes) *
                           0.000000001 * static_cast<double>(Iterations) / Runtime;

  // insert values for ipc-estimate metric
  // if we are on linux
#if defined(linux) || defined(__linux__)
  if (Cfg.Measurement) {
    for (auto const& Thread : LoadThreads) {
      auto Td = Thread.second;
      IpcEstimateMetricData::insertValue(
          static_cast<double>(Td->LastRun.Iterations) *
          static_cast<double>(LoadThreads.front().second->CompiledPayloadPtr->stats().Instructions) /
          static_cast<double>(StopTimestamp - StartTimestamp));
    }
  }
#endif

  // format runtime, gflops and bandwidth with two decimal places
  const auto FormatString = [](double Value) -> std::string {
    std::stringstream Ss;
    Ss << std::fixed << std::setprecision(2) << Value;
    return Ss.str();
  };

  log::debug() << "\n"
               << "total iterations: " << Iterations << "\n"
               << "runtime: " << FormatString(Runtime) << " seconds (" << StopTimestamp - StartTimestamp << " cycles)\n"
               << "\n"
               << "estimated floating point performance: " << FormatString(GFlops) << " GFLOPS\n"
               << "estimated memory bandwidth*: " << FormatString(Bandwidth) << " GB/s\n"
               << "\n"
               << "* this estimate is highly unreliable if --function is used in order "
                  "to "
                  "select\n"
               << "  a function that is not optimized for your architecture, or if "
                  "FIRESTARTER is\n"
               << "  executed on an unsupported architecture!";
}

void Firestarter::loadThreadWorker(const std::shared_ptr<LoadWorkerData>& Td) {

  auto OldState = LoadThreadState::ThreadWait;

#if defined(linux) || defined(__linux__)
  pthread_setname_np(pthread_self(), "LoadWorker");
#endif

  for (;;) {
    Td->Communication.Mutex.lock();
    auto CurState = Td->Communication.State;
    Td->Communication.Mutex.unlock();

    if (CurState != OldState) {
      OldState = CurState;

      Td->Communication.Mutex.lock();
      Td->Communication.Ack = true;
      Td->Communication.Mutex.unlock();
    } else {
      std::this_thread::sleep_for(std::chrono::microseconds(1));
      continue;
    }

    switch (CurState) {
    // allocate and initialize memory
    case LoadThreadState::ThreadInit:
      // set affinity
      Td->Topology.bindCallerToOsIndex(Td->OsIndex);

      // compile payload
      Td->CompiledPayloadPtr = Td->config().payload()->compilePayload(Td->config().settings(), Td->DumpRegisters,
                                                                      Td->ErrorDetection, /*PrintAssembler=*/false);

      // allocate memory
      // if we should dump some registers, we use the first part of the memory
      // for them.
      Td->Memory = LoadWorkerMemory::allocate(Td->BuffersizeMem * sizeof(uint64_t));

      // exit application on error
      if (Td->Memory == nullptr) {
        workerLog::error() << "Could not allocate memory for CPU load thread " << Td->id() << "\n";
      }

      if (Td->DumpRegisters) {
        Td->dumpRegisterStruct().DumpVar = DumpVariable::Wait;
      }

      if (Td->ErrorDetection) {
        auto& ErrorDetectionStructRef = Td->errorDetectionStruct();

        std::memset(&ErrorDetectionStructRef, 0, sizeof(ErrorDetectionStruct));

        // distribute left and right communication pointers
        ErrorDetectionStructRef.Left.Communication = Td->CommunicationLeft.get();
        ErrorDetectionStructRef.Right.Communication = Td->CommunicationRight.get();

        // do first touch memset 0 for the communication pointers
        std::memset(static_cast<void*>(ErrorDetectionStructRef.Left.Communication), 0, sizeof(uint64_t) * 2);
      }

      // call init function
      Td->CompiledPayloadPtr->init(Td->Memory->getMemoryAddress(), Td->BuffersizeMem);

      break;
    // perform stress test
    case LoadThreadState::ThreadWork:
      Td->CurrentRun.Iterations = 0;
      // record threads start timestamp
      Td->CurrentRun.StartTsc = Td->ProcessorInfos->timestamp();

      // will be terminated by watchdog
      for (;;) {
        // call high load function
#ifdef ENABLE_VTRACING
        VT_USER_START("HIGH_LOAD_FUNC");
#endif
#ifdef ENABLE_SCOREP
        SCOREP_USER_REGION_BY_NAME_BEGIN("HIGH", SCOREP_USER_REGION_TYPE_COMMON);
#endif
        Td->CurrentRun.Iterations = Td->CompiledPayloadPtr->highLoadFunction(Td->Memory->getMemoryAddress(),
                                                                             Td->LoadVar, Td->CurrentRun.Iterations);

        // call low load function
#ifdef ENABLE_VTRACING
        VT_USER_END("HIGH_LOAD_FUNC");
        VT_USER_START("LOW_LOAD_FUNC");
#endif
#ifdef ENABLE_SCOREP
        SCOREP_USER_REGION_BY_NAME_END("HIGH");
        SCOREP_USER_REGION_BY_NAME_BEGIN("LOW", SCOREP_USER_REGION_TYPE_COMMON);
#endif
        Td->CompiledPayloadPtr->lowLoadFunction(Td->LoadVar, Td->Period);
#ifdef ENABLE_VTRACING
        VT_USER_END("LOW_LOAD_FUNC");
#endif
#ifdef ENABLE_SCOREP
        SCOREP_USER_REGION_BY_NAME_END("LOW");
#endif

        // terminate if master signals end of run and record stop timestamp
        if (Td->LoadVar == LoadThreadWorkType::LoadStop) {
          Td->CurrentRun.StopTsc = Td->ProcessorInfos->timestamp();
          Td->LastRun = Td->CurrentRun;

          return;
        }

        if (Td->LoadVar == LoadThreadWorkType::LoadSwitch) {
          Td->CurrentRun.StopTsc = Td->ProcessorInfos->timestamp();
          Td->LastRun = Td->CurrentRun;

          break;
        }
      }
      break;
    case LoadThreadState::ThreadSwitch:
      // compile payload
      Td->CompiledPayloadPtr = Td->config().payload()->compilePayload(Td->config().settings(), Td->DumpRegisters,
                                                                      Td->ErrorDetection, /*PrintAssembler=*/false);

      // call init function
      Td->CompiledPayloadPtr->init(Td->Memory->getMemoryAddress(), Td->BuffersizeMem);
      break;
    case LoadThreadState::ThreadWait:
      break;
    }
  }
}

} // namespace firestarter<|MERGE_RESOLUTION|>--- conflicted
+++ resolved
@@ -70,20 +70,11 @@
     }
   }
 
-<<<<<<< HEAD
-  auto CpuBindIt = Affinity.CpuBind.cbegin();
-  for (uint64_t I = 0; I < Affinity.RequestedNumThreads; I++, CpuBindIt++) {
-    assert(CpuBindIt != Affinity.CpuBind.cend());
-
-    auto Td = std::make_shared<LoadWorkerData>(I, *CpuBindIt, std::cref(ProcessorInfos), std::cref(FunctionPtr),
+  uint64_t I = 0;
+  for (const auto& OsIndex : Affinity.CpuBind) {
+    auto Td = std::make_shared<LoadWorkerData>(I, OsIndex, std::cref(ProcessorInfos), std::cref(FunctionPtr),
                                                std::cref(Topology), std::ref(LoadVar), Cfg.Period, Cfg.DumpRegisters,
                                                Cfg.ErrorDetection);
-=======
-  uint64_t I = 0;
-  for (const auto& OsIndex : Affinity.CpuBind) {
-    auto Td = std::make_shared<LoadWorkerData>(I, OsIndex, std::cref(*Environment), std::cref(*Topology),
-                                               std::ref(LoadVar), Cfg.Period, Cfg.DumpRegisters, Cfg.ErrorDetection);
->>>>>>> 96ca3f75
 
     if (Cfg.ErrorDetection) {
       // distribute pointers for error deteciton. (set threads in a ring)
