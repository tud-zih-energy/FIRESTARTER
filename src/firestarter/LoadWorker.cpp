/******************************************************************************
 * FIRESTARTER - A Processor Stress Test Utility
 * Copyright (C) 2020-2023 TU Dresden, Center for Information Services and High
 * Performance Computing
 *
 * This program is free software: you can redistribute it and/or modify
 * it under the terms of the GNU General Public License as published by
 * the Free Software Foundation, either version 3 of the License, or
 * (at your option) any later version.
 *
 * This program is distributed in the hope that it will be useful,
 * but WITHOUT ANY WARRANTY; without even the implied warranty of
 * MERCHANTABILITY or FITNESS FOR A PARTICULAR PURPOSE.  See the
 * GNU General Public License for more details.
 *
 * You should have received a copy of the GNU General Public License
 * along with this program.  If not, see <http://www.gnu.org/licenses/\>.
 *
 * Contact: daniel.hackenberg@tu-dresden.de
 *****************************************************************************/

#include "firestarter/AlignedAlloc.hpp"
<<<<<<< HEAD
#include "firestarter/Config/Config.hpp"
=======
#include "firestarter/Config/CpuBind.hpp"
>>>>>>> b1d9e29a
#include "firestarter/Constants.hpp"
#include "firestarter/ErrorDetectionStruct.hpp"
#include "firestarter/Firestarter.hpp"
#include "firestarter/LoadWorkerData.hpp"
#include "firestarter/Logging/Log.hpp"

#if defined(linux) || defined(__linux__)
#include "firestarter/Measurement/Metric/IPCEstimate.hpp"
#endif

#ifdef ENABLE_VTRACING
#include <vt_user.h>
#endif
#ifdef ENABLE_SCOREP
#include <SCOREP_User.h>
#endif

#include <cmath>
#include <cstdint>
#include <cstdlib>
#include <iomanip>
#include <limits>
#include <sstream>
#include <thread>

namespace firestarter {

void Firestarter::initLoadWorkers(const ThreadAffinity& Affinity) {
  // Bind this thread to the first available CPU.
<<<<<<< HEAD
  Topology.bindCallerToOsIndex(Affinity.CpuBind[0]);
=======
  Topology->bindCallerToOsIndex(*Affinity.CpuBind.cbegin());
>>>>>>> b1d9e29a

  // setup load variable to execute low or high load once the threads switch to
  // work.
  LoadVar = Cfg.Load == std::chrono::microseconds::zero() ? LoadThreadWorkType::LoadLow : LoadThreadWorkType::LoadHigh;

  // create a std::vector<std::shared_ptr<>> of requestenNumThreads()
  // communication pointers and add these to the threaddata
  if (Cfg.ErrorDetection) {
    for (uint64_t I = 0; I < Affinity.RequestedNumThreads; I++) {
      auto* CommPtr = static_cast<uint64_t*>(AlignedAlloc::malloc(2 * sizeof(uint64_t)));
      assert(CommPtr);
      ErrorCommunication.emplace_back(std::shared_ptr<uint64_t>(CommPtr, AlignedAlloc::free));
      log::debug() << "Threads " << (I + Affinity.RequestedNumThreads - 1) % Affinity.RequestedNumThreads << " and "
                   << I << " commPtr = 0x" << std::setfill('0') << std::setw(sizeof(uint64_t) * 2)
                   << std::hex
                   // NOLINTNEXTLINE(cppcoreguidelines-pro-type-reinterpret-cast)
                   << reinterpret_cast<uint64_t>(CommPtr);
    }
  }

<<<<<<< HEAD
  for (uint64_t I = 0; I < Affinity.RequestedNumThreads; I++) {
    auto Td = std::make_shared<LoadWorkerData>(I, Affinity.CpuBind[I], std::cref(ProcessorInfos),
                                               std::cref(FunctionPtr), std::cref(Topology), std::ref(LoadVar),
                                               Cfg.Period, Cfg.DumpRegisters, Cfg.ErrorDetection);
=======
  auto CpuBindIt = Affinity.CpuBind.cbegin();
  for (uint64_t I = 0; I < Affinity.RequestedNumThreads; I++, CpuBindIt++) {
    assert(CpuBindIt != Affinity.CpuBind.cend());

    auto Td = std::make_shared<LoadWorkerData>(I, *CpuBindIt, std::cref(*Environment), std::cref(*Topology),
                                               std::ref(LoadVar), Cfg.Period, Cfg.DumpRegisters, Cfg.ErrorDetection);
>>>>>>> b1d9e29a

    if (Cfg.ErrorDetection) {
      // distribute pointers for error deteciton. (set threads in a ring)
      // give this thread the left pointer i and right pointer (i+1) %
      // requestedNumThreads().
      Td->setErrorCommunication(ErrorCommunication[I], ErrorCommunication[(I + 1) % Affinity.RequestedNumThreads]);
    }

    Td->BuffersizeMem = Td->config().settings().totalBufferSizePerThread() / sizeof(uint64_t);

    // create the thread
    std::thread T(Firestarter::loadThreadWorker, Td);

    log::trace() << "Created thread #" << I << " with ID: " << T.get_id();

    if (I == 0) {
      // only show error for all worker threads except first.
      firestarter::logging::FirstWorkerThreadFilter<firestarter::logging::record>::setFirstThread(T.get_id());
    }

    LoadThreads.emplace_back(std::move(T), Td);
  }

  signalLoadWorkers(LoadThreadState::ThreadInit);
}

void Firestarter::signalLoadWorkers(const LoadThreadState State, void (*Function)()) {
  // aquire the lock on all threads
  for (auto const& Thread : LoadThreads) {
    auto Td = Thread.second;

    Td->Communication.Mutex.lock();
  }

  // switch the state on all threads
  for (auto const& Thread : LoadThreads) {
    auto Td = Thread.second;

    Td->Communication.State = State;
    Td->Communication.Mutex.unlock();
  }

  // Execute a function after the state in the threads has been updated. This may be required to terminate an inner
  // loop.
  if (Function) {
    Function();
  }

  // wait for all threads to finish
  for (auto const& Thread : LoadThreads) {
    auto Td = Thread.second;

    // Wait until we receive the acknowledge
    for (bool Ack = false; !Ack;) {
      Td->Communication.Mutex.lock();
      Ack = Td->Communication.Ack;
      Td->Communication.Mutex.unlock();
    }

    Td->Communication.Mutex.lock();
    Td->Communication.Ack = false;
    Td->Communication.Mutex.unlock();
  }
}

void Firestarter::joinLoadWorkers() {
  // wait for threads after watchdog has requested termination
  for (auto& Thread : LoadThreads) {
    Thread.first.join();
  }
}

void Firestarter::printThreadErrorReport() {
  if (Cfg.ErrorDetection) {
    auto MaxSize = LoadThreads.size();

    std::vector<bool> Errors(MaxSize, false);

    for (decltype(MaxSize) I = 0; I < MaxSize; I++) {
      const auto& ErrorDetectionStructPtr = LoadThreads[I].second->errorDetectionStruct();

      if (ErrorDetectionStructPtr.Left.Error) {
        Errors[(I + MaxSize - 1) % MaxSize] = true;
      }
      if (ErrorDetectionStructPtr.Right.Error) {
        Errors[I] = true;
      }
    }

    for (decltype(MaxSize) I = 0; I < MaxSize; I++) {
      if (Errors[I]) {
        log::fatal() << "Data mismatch between Threads " << I << " and " << (I + 1) % MaxSize
                     << ".\n       This may be caused by bit-flips in the hardware.";
      }
    }
  }
}

void Firestarter::printPerformanceReport() {
  // performance report
  uint64_t StartTimestamp = (std::numeric_limits<uint64_t>::max)();
  uint64_t StopTimestamp = 0;

  uint64_t Iterations = 0;

  log::debug() << "\nperformance report:\n";

  for (auto const& Thread : LoadThreads) {
    auto Td = Thread.second;

    log::debug() << "Thread " << Td->id() << ": " << Td->LastRun.Iterations
                 << " iterations, tsc_delta: " << Td->LastRun.StopTsc - Td->LastRun.StartTsc;

    StartTimestamp = (std::min)(StartTimestamp, Td->LastRun.StartTsc.load());
    StopTimestamp = (std::max)(StopTimestamp, Td->LastRun.StopTsc.load());

    Iterations += Td->LastRun.Iterations.load();
  }

  double const Runtime =
      static_cast<double>(StopTimestamp - StartTimestamp) / static_cast<double>(ProcessorInfos->clockrate());
  double const GFlops = static_cast<double>(LoadThreads.front().second->CompiledPayloadPtr->stats().Flops) *
                        0.000000001 * static_cast<double>(Iterations) / Runtime;
  double const Bandwidth = static_cast<double>(LoadThreads.front().second->CompiledPayloadPtr->stats().Bytes) *
                           0.000000001 * static_cast<double>(Iterations) / Runtime;

  // insert values for ipc-estimate metric
  // if we are on linux
#if defined(linux) || defined(__linux__)
  if (Cfg.Measurement) {
    for (auto const& Thread : LoadThreads) {
      auto Td = Thread.second;
      IpcEstimateMetricData::insertValue(
          static_cast<double>(Td->LastRun.Iterations) *
          static_cast<double>(LoadThreads.front().second->CompiledPayloadPtr->stats().Instructions) /
          static_cast<double>(StopTimestamp - StartTimestamp));
    }
  }
#endif

  // format runtime, gflops and bandwidth with two decimal places
  const auto FormatString = [](double Value) -> std::string {
    std::stringstream Ss;
    Ss << std::fixed << std::setprecision(2) << Value;
    return Ss.str();
  };

  log::debug() << "\n"
               << "total iterations: " << Iterations << "\n"
               << "runtime: " << FormatString(Runtime) << " seconds (" << StopTimestamp - StartTimestamp << " cycles)\n"
               << "\n"
               << "estimated floating point performance: " << FormatString(GFlops) << " GFLOPS\n"
               << "estimated memory bandwidth*: " << FormatString(Bandwidth) << " GB/s\n"
               << "\n"
               << "* this estimate is highly unreliable if --function is used in order "
                  "to "
                  "select\n"
               << "  a function that is not optimized for your architecture, or if "
                  "FIRESTARTER is\n"
               << "  executed on an unsupported architecture!";
}

void Firestarter::loadThreadWorker(const std::shared_ptr<LoadWorkerData>& Td) {

  auto OldState = LoadThreadState::ThreadWait;

#if defined(linux) || defined(__linux__)
  pthread_setname_np(pthread_self(), "LoadWorker");
#endif

  for (;;) {
    Td->Communication.Mutex.lock();
    auto CurState = Td->Communication.State;
    Td->Communication.Mutex.unlock();

    if (CurState != OldState) {
      OldState = CurState;

      Td->Communication.Mutex.lock();
      Td->Communication.Ack = true;
      Td->Communication.Mutex.unlock();
    } else {
      std::this_thread::sleep_for(std::chrono::microseconds(1));
      continue;
    }

    switch (CurState) {
    // allocate and initialize memory
    case LoadThreadState::ThreadInit:
      // set affinity
      Td->Topology.bindCallerToOsIndex(Td->OsIndex);

      // compile payload
      Td->CompiledPayloadPtr = Td->config().payload()->compilePayload(Td->config().settings(), Td->DumpRegisters,
                                                                      Td->ErrorDetection, /*PrintAssembler=*/false);

      // allocate memory
      // if we should dump some registers, we use the first part of the memory
      // for them.
      Td->Memory = LoadWorkerMemory::allocate(Td->BuffersizeMem * sizeof(uint64_t));

      // exit application on error
      if (Td->Memory == nullptr) {
        workerLog::error() << "Could not allocate memory for CPU load thread " << Td->id() << "\n";
      }

      if (Td->DumpRegisters) {
        Td->dumpRegisterStruct().DumpVar = DumpVariable::Wait;
      }

      if (Td->ErrorDetection) {
        auto& ErrorDetectionStructRef = Td->errorDetectionStruct();

        std::memset(&ErrorDetectionStructRef, 0, sizeof(ErrorDetectionStruct));

        // distribute left and right communication pointers
        ErrorDetectionStructRef.Left.Communication = Td->CommunicationLeft.get();
        ErrorDetectionStructRef.Right.Communication = Td->CommunicationRight.get();

        // do first touch memset 0 for the communication pointers
        std::memset(static_cast<void*>(ErrorDetectionStructRef.Left.Communication), 0, sizeof(uint64_t) * 2);
      }

      // call init function
      Td->CompiledPayloadPtr->init(Td->Memory->getMemoryAddress(), Td->BuffersizeMem);

      break;
    // perform stress test
    case LoadThreadState::ThreadWork:
      Td->CurrentRun.Iterations = 0;
      // record threads start timestamp
      Td->CurrentRun.StartTsc = Td->ProcessorInfos->timestamp();

      // will be terminated by watchdog
      for (;;) {
        // call high load function
#ifdef ENABLE_VTRACING
        VT_USER_START("HIGH_LOAD_FUNC");
#endif
#ifdef ENABLE_SCOREP
        SCOREP_USER_REGION_BY_NAME_BEGIN("HIGH", SCOREP_USER_REGION_TYPE_COMMON);
#endif
        Td->CurrentRun.Iterations = Td->CompiledPayloadPtr->highLoadFunction(Td->Memory->getMemoryAddress(),
                                                                             Td->LoadVar, Td->CurrentRun.Iterations);

        // call low load function
#ifdef ENABLE_VTRACING
        VT_USER_END("HIGH_LOAD_FUNC");
        VT_USER_START("LOW_LOAD_FUNC");
#endif
#ifdef ENABLE_SCOREP
        SCOREP_USER_REGION_BY_NAME_END("HIGH");
        SCOREP_USER_REGION_BY_NAME_BEGIN("LOW", SCOREP_USER_REGION_TYPE_COMMON);
#endif
        Td->CompiledPayloadPtr->lowLoadFunction(Td->LoadVar, Td->Period);
#ifdef ENABLE_VTRACING
        VT_USER_END("LOW_LOAD_FUNC");
#endif
#ifdef ENABLE_SCOREP
        SCOREP_USER_REGION_BY_NAME_END("LOW");
#endif

        // terminate if master signals end of run and record stop timestamp
        if (Td->LoadVar == LoadThreadWorkType::LoadStop) {
          Td->CurrentRun.StopTsc = Td->ProcessorInfos->timestamp();
          Td->LastRun = Td->CurrentRun;

          return;
        }

        if (Td->LoadVar == LoadThreadWorkType::LoadSwitch) {
          Td->CurrentRun.StopTsc = Td->ProcessorInfos->timestamp();
          Td->LastRun = Td->CurrentRun;

          break;
        }
      }
      break;
    case LoadThreadState::ThreadSwitch:
      // compile payload
      Td->CompiledPayloadPtr = Td->config().payload()->compilePayload(Td->config().settings(), Td->DumpRegisters,
                                                                      Td->ErrorDetection, /*PrintAssembler=*/false);

      // call init function
      Td->CompiledPayloadPtr->init(Td->Memory->getMemoryAddress(), Td->BuffersizeMem);
      break;
    case LoadThreadState::ThreadWait:
      break;
    }
  }
}

} // namespace firestarter<|MERGE_RESOLUTION|>--- conflicted
+++ resolved
@@ -20,11 +20,6 @@
  *****************************************************************************/
 
 #include "firestarter/AlignedAlloc.hpp"
-<<<<<<< HEAD
-#include "firestarter/Config/Config.hpp"
-=======
-#include "firestarter/Config/CpuBind.hpp"
->>>>>>> b1d9e29a
 #include "firestarter/Constants.hpp"
 #include "firestarter/ErrorDetectionStruct.hpp"
 #include "firestarter/Firestarter.hpp"
@@ -54,11 +49,7 @@
 
 void Firestarter::initLoadWorkers(const ThreadAffinity& Affinity) {
   // Bind this thread to the first available CPU.
-<<<<<<< HEAD
-  Topology.bindCallerToOsIndex(Affinity.CpuBind[0]);
-=======
-  Topology->bindCallerToOsIndex(*Affinity.CpuBind.cbegin());
->>>>>>> b1d9e29a
+  Topology.bindCallerToOsIndex(*Affinity.CpuBind.cbegin());
 
   // setup load variable to execute low or high load once the threads switch to
   // work.
@@ -79,19 +70,13 @@
     }
   }
 
-<<<<<<< HEAD
-  for (uint64_t I = 0; I < Affinity.RequestedNumThreads; I++) {
-    auto Td = std::make_shared<LoadWorkerData>(I, Affinity.CpuBind[I], std::cref(ProcessorInfos),
-                                               std::cref(FunctionPtr), std::cref(Topology), std::ref(LoadVar),
-                                               Cfg.Period, Cfg.DumpRegisters, Cfg.ErrorDetection);
-=======
   auto CpuBindIt = Affinity.CpuBind.cbegin();
   for (uint64_t I = 0; I < Affinity.RequestedNumThreads; I++, CpuBindIt++) {
     assert(CpuBindIt != Affinity.CpuBind.cend());
 
-    auto Td = std::make_shared<LoadWorkerData>(I, *CpuBindIt, std::cref(*Environment), std::cref(*Topology),
-                                               std::ref(LoadVar), Cfg.Period, Cfg.DumpRegisters, Cfg.ErrorDetection);
->>>>>>> b1d9e29a
+    auto Td = std::make_shared<LoadWorkerData>(I, *CpuBindIt, std::cref(ProcessorInfos), std::cref(FunctionPtr),
+                                               std::cref(Topology), std::ref(LoadVar), Cfg.Period, Cfg.DumpRegisters,
+                                               Cfg.ErrorDetection);
 
     if (Cfg.ErrorDetection) {
       // distribute pointers for error deteciton. (set threads in a ring)
