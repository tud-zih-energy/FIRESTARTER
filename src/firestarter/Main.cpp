/******************************************************************************
 * FIRESTARTER - A Processor Stress Test Utility
 * Copyright (C) 2020-2023 TU Dresden, Center for Information Services and High
 * Performance Computing
 *
 * This program is free software: you can redistribute it and/or modify
 * it under the terms of the GNU General Public License as published by
 * the Free Software Foundation, either version 3 of the License, or
 * (at your option) any later version.
 *
 * This program is distributed in the hope that it will be useful,
 * but WITHOUT ANY WARRANTY; without even the implied warranty of
 * MERCHANTABILITY or FITNESS FOR A PARTICULAR PURPOSE.  See the
 * GNU General Public License for more details.
 *
 * You should have received a copy of the GNU General Public License
 * along with this program.  If not, see <http://www.gnu.org/licenses/\>.
 *
 * Contact: daniel.hackenberg@tu-dresden.de
 *****************************************************************************/

#include <firestarter/Firestarter.hpp>
#include <firestarter/Logging/Log.hpp>

#include <cxxopts.hpp>

#include <string>

struct Config {
  inline static const std::vector<std::pair<std::string, std::string>> optionsMap = {
      {"information", "Information Options:\n"},
      {"general", "General Options:\n"},
      {"specialized-workloads", "Specialized workloads:\n"},
#ifdef FIRESTARTER_DEBUG_FEATURES
      {"debug", "Debugging:\n"},
#endif
#if defined(linux) || defined(__linux__)
      {"measurement", "Measurement:\n"},
      {"optimization", "Optimization:\n"}
#endif
  };

  // default parameters
  std::chrono::seconds timeout;
  unsigned loadPercent;
  std::chrono::microseconds period;
  unsigned requestedNumThreads;
  std::string cpuBind = "";
  bool printFunctionSummary;
  unsigned functionId;
  bool listInstructionGroups;
  std::string instructionGroups;
  unsigned lineCount = 0;
  // debug features
  bool allowUnavailablePayload = false;
  bool dumpRegisters = false;
  std::chrono::seconds dumpRegistersTimeDelta = std::chrono::seconds(0);
  std::string dumpRegistersOutpath = "";
  bool errorDetection = false;
  // CUDA parameters
  int gpus = 0;
  unsigned gpuMatrixSize = 0;
  bool gpuUseFloat = false;
  bool gpuUseDouble = false;
  // linux features
  bool listMetrics = false;
  bool measurement = false;
  std::chrono::milliseconds startDelta = std::chrono::milliseconds(0);
  std::chrono::milliseconds stopDelta = std::chrono::milliseconds(0);
  std::chrono::milliseconds measurementInterval = std::chrono::milliseconds(0);
  std::vector<std::string> stdinMetrics;
  // linux and dynamic linked binary
  std::vector<std::string> metricPaths;

  // optimization
  bool optimize = false;
  std::chrono::seconds preheat;
  std::string optimizationAlgorithm;
  std::vector<std::string> optimizationMetrics;
  std::chrono::seconds evaluationDuration;
  unsigned individuals;
  std::string optimizeOutfile = "";
  unsigned generations;
  double nsga2_cr;
  double nsga2_m;

  Config(int argc, const char** argv);
};

void print_copyright() {
  firestarter::log::info() << "This program is free software: you can redistribute it and/or "
                              "modify\n"
                           << "it under the terms of the GNU General Public License as published "
                              "by\n"
                           << "the Free Software Foundation, either version 3 of the License, or\n"
                           << "(at your option) any later version.\n"
                           << "\n"
                           << "You should have received a copy of the GNU General Public License\n"
                           << "along with this program.  If not, see "
                              "<http://www.gnu.org/licenses/>.\n";
}

void print_warranty() {
  firestarter::log::info() << "This program is distributed in the hope that it will be useful,\n"
                           << "but WITHOUT ANY WARRANTY; without even the implied warranty of\n"
                           << "MERCHANTABILITY or FITNESS FOR A PARTICULAR PURPOSE.  See the\n"
                           << "GNU General Public License for more details.\n"
                           << "\n"
                           << "You should have received a copy of the GNU General Public License\n"
                           << "along with this program.  If not, see "
                              "<http://www.gnu.org/licenses/>.\n";
}

void print_help(cxxopts::Options const& parser, std::string const& section) {
  std::vector<std::pair<std::string, std::string>> options(Config::optionsMap.size());

  if (section.size() == 0) {
    std::copy(Config::optionsMap.begin(), Config::optionsMap.end(), options.begin());
  } else {
    auto findSection = [&](std::pair<std::string, std::string> const& pair) { return pair.first == section; };
    auto it = std::copy_if(Config::optionsMap.begin(), Config::optionsMap.end(), options.begin(), findSection);
    options.resize(std::distance(options.begin(), it));
  }

  // clang-format off
  firestarter::log::info()
    << parser.help(options)
    << "Examples:\n"
    << "  ./FIRESTARTER                 starts FIRESTARTER without timeout\n"
    << "  ./FIRESTARTER -t 300          starts a 5 minute run of FIRESTARTER\n"
    << "  ./FIRESTARTER -l 50 -t 600    starts a 10 minute run of FIRESTARTER with\n"
    << "                                50\% high load and 50\% idle time\n"
#if defined(FIRESTARTER_BUILD_CUDA) || defined(FIRESTARTER_BUILD_ONEAPI) || defined(FIRESTARTER_BUILD_HIP)
    << "                                on CPUs and full load on GPUs\n"
#endif
    << "  ./FIRESTARTER -l 75 -p 20000000\n"
    << "                                starts FIRESTARTER with an interval length\n"
    << "                                of 2 sec, 1.5s high load"
#if defined(FIRESTARTER_BUILD_CUDA) || defined(FIRESTARTER_BUILD_ONEAPI) || defined(FIRESTARTER_BUILD_HIP)
    << "                                on CPUs and full load on GPUs\n"
#else
    << "\n"
#endif
#if defined(linux) || defined(__linux__) 
    << "  ./FIRESTARTER --measurement --start-delta=300000 -t 900\n"
    << "                                starts FIRESTARTER measuring all available\n"
    << "                                metrics for 15 minutes disregarding the first\n"
    << "                                5 minutes and last two seconds (default to `--stop-delta`)\n"
    << "  ./FIRESTARTER -t 20 --optimize=NSGA2 --optimization-metric sysfs-powercap-rapl,perf-ipc\n"
    << "                                starts FIRESTARTER optimizing with the sysfs-powercap-rapl\n"
    << "                                and perf-ipc metric. The duration is 20s long. The default\n"
    << "                                instruction groups for the current platform will be used.\n"
#endif
    ;
  // clang-format on
}

Config::Config(int argc, const char** argv) {

  cxxopts::Options parser(argv[0]);

  // clang-format off
  parser.add_options("information")
    ("h,help", "Display usage information. SECTION can be any of: information | general | specialized-workloads"
#ifdef FIRESTARTER_DEBUG_FEATURES
     " | debug"
#endif
#if defined(linux) || defined(__linux__)
     "\n| measurement | optimization"
#endif
     ,
      cxxopts::value<std::string>()->implicit_value(""), "SECTION")
    ("v,version", "Display version information")
    ("c,copyright", "Display copyright information")
    ("w,warranty", "Display warranty information")
    ("q,quiet", "Set log level to Warning")
    ("r,report", "Display additional information (overridden by -q)")
    ("debug", "Print debug output")
    ("a,avail", "List available functions");

  parser.add_options("general")
    ("i,function", "Specify integer ID of the load-function to be\nused (as listed by --avail)",
      cxxopts::value<unsigned>()->default_value("0"), "ID")
#if defined(FIRESTARTER_BUILD_CUDA) || defined(FIRESTARTER_BUILD_ONEAPI) || defined(FIRESTARTER_BUILD_HIP)
    ("f,usegpufloat", "Use single precision matrix multiplications\ninstead of default")
    ("d,usegpudouble", "Use double precision matrix multiplications\ninstead of default")
    ("g,gpus", "Number of gpus to use, default: -1 (all)",
      cxxopts::value<int>()->default_value("-1"))
    ("m,matrixsize", "Size of the matrix to calculate, default: 0 (maximum)",
      cxxopts::value<unsigned>()->default_value("0"))
#endif
    ("t,timeout", "Set the timeout (seconds) after which FIRESTARTER\nterminates itself, default: 0 (no timeout)",
      cxxopts::value<unsigned>()->default_value("0"), "TIMEOUT")
    ("l,load", "Set the percentage of high CPU load to LOAD\n(%) default: 100, valid values: 0 <= LOAD <=\n100, threads will be idle in the remaining time,\nfrequency of load changes is determined by -p."
#if defined(FIRESTARTER_BUILD_CUDA) || defined(FIRESTARTER_BUILD_ONEAPI) || defined(FIRESTARTER_BUILD_HIP)
     " This option does NOT influence the GPU\nworkload!"
#endif
     , cxxopts::value<unsigned>()->default_value("100"), "LOAD")
    ("p,period", "Set the interval length for CPUs to PERIOD\n(usec), default: 100000, each interval contains\na high load and an idle phase, the percentage\nof high load is defined by -l.",
      cxxopts::value<unsigned>()->default_value("100000"), "PERIOD")
    ("n,threads", "Specify the number of threads. Cannot be\ncombined with -b | --bind, which impicitly\nspecifies the number of threads.",
      cxxopts::value<unsigned>()->default_value("0"), "COUNT")
#if (defined(linux) || defined(__linux__)) && defined(FIRESTARTER_THREAD_AFFINITY)
    ("b,bind", "Select certain CPUs. CPULIST format: \"x,y,z\",\n\"x-y\", \"x-y/step\", and any combination of the\nabove. Cannot be combined with -n | --threads.",
      cxxopts::value<std::string>()->default_value(""), "CPULIST")
#endif
    ("error-detection", "Enable error detection. This aborts execution when the calculated data is corruped by errors. FIRESTARTER must run with 2 or more threads for this feature. Cannot be used with -l | --load and --optimize.");

  parser.add_options("specialized-workloads")
    ("list-instruction-groups", "List the available instruction groups for the\npayload of the current platform.")
    ("run-instruction-groups", "Run the payload with the specified\ninstruction groups. GROUPS format: multiple INST:VAL\npairs comma-seperated.",
      cxxopts::value<std::string>()->default_value(""), "GROUPS")
    ("set-line-count", "Set the number of lines for a payload.",
      cxxopts::value<unsigned>());

#ifdef FIRESTARTER_DEBUG_FEATURES
  parser.add_options("debug")
    ("allow-unavailable-payload", "")
    ("dump-registers", "Dump the working registers on the first\nthread. Depending on the payload these are mm, xmm,\nymm or zmm. Only use it without a timeout and\n100 percent load. DELAY between dumps in secs. Cannot be used with --error-detection.",
      cxxopts::value<unsigned>()->implicit_value("10"), "DELAY")
    ("dump-registers-outpath", "Path for the dump of the output files. If\nPATH is not given, current working directory will\nbe used.",
      cxxopts::value<std::string>()->default_value(""), "PATH");
#endif

#if defined(linux) || defined(__linux__)
  parser.add_options("measurement")
    ("list-metrics", "List the available metrics.")
#ifndef FIRESTARTER_LINK_STATIC
    ("metric-path", "Add a path to a shared library representing an interface for a metric. This option can be specified multiple times.",
      cxxopts::value<std::vector<std::string>>()->default_value(""))
#endif
    ("metric-from-stdin", "Add a metric NAME with values from stdin.\nFormat of input: \"NAME TIME_SINCE_EPOCH VALUE\\n\".\nTIME_SINCE_EPOCH is a int64 in nanoseconds. VALUE is a double. (Do not forget to flush\nlines!)",
      cxxopts::value<std::vector<std::string>>(), "NAME")
    ("measurement", "Start a measurement for the time specified by\n-t | --timeout. (The timeout must be greater\nthan the start and stop deltas.) Cannot be\ncombined with --optimize.")
    ("measurement-interval", "Interval of measurements in milliseconds, default: 100",
      cxxopts::value<unsigned>()->default_value("100"))
    ("start-delta", "Cut of first N milliseconds of measurement, default: 5000",
      cxxopts::value<unsigned>()->default_value("5000"), "N")
    ("stop-delta", "Cut of last N milliseconds of measurement, default: 2000",
      cxxopts::value<unsigned>()->default_value("2000"), "N")
    ("preheat", "Preheat for N seconds, default: 240",
      cxxopts::value<unsigned>()->default_value("240"), "N");

  parser.add_options("optimization")
    ("optimize", "Run the optimization with one of these algorithms: NSGA2.\nCannot be combined with --measurement.",
      cxxopts::value<std::string>())
    ("optimize-outfile", "Dump the output of the optimization into this\nfile, default: $PWD/$HOSTNAME_$DATE.json",
      cxxopts::value<std::string>())
    ("optimization-metric", "Use a metric for optimization. Metrics listed\nwith cli argument --list-metrics or specified\nwith --metric-from-stdin are valid.",
      cxxopts::value<std::vector<std::string>>())
    ("individuals", "Number of individuals for the population. For\nNSGA2 specify at least 5 and a multiple of 4,\ndefault: 20",
      cxxopts::value<unsigned>()->default_value("20"))
    ("generations", "Number of generations, default: 20",
      cxxopts::value<unsigned>()->default_value("20"))
    ("nsga2-cr", "Crossover probability. Must be in range [0,1[\ndefault: 0.6",
      cxxopts::value<double>()->default_value("0.6"))
    ("nsga2-m", "Mutation probability. Must be in range [0,1]\ndefault: 0.4",
      cxxopts::value<double>()->default_value("0.4"));
#endif
  // clang-format on

  try {
    auto options = parser.parse(argc, argv);

    if (options.count("quiet")) {
      firestarter::logging::filter<firestarter::logging::record>::set_severity(nitro::log::severity_level::warn);
    } else if (options.count("report")) {
      firestarter::logging::filter<firestarter::logging::record>::set_severity(nitro::log::severity_level::debug);
    } else if (options.count("debug")) {
      firestarter::logging::filter<firestarter::logging::record>::set_severity(nitro::log::severity_level::trace);
    } else {
      firestarter::logging::filter<firestarter::logging::record>::set_severity(nitro::log::severity_level::info);
    }

    if (options.count("version")) {
      std::exit(EXIT_SUCCESS);
    }

    if (options.count("copyright")) {
      print_copyright();
      std::exit(EXIT_SUCCESS);
    }

    if (options.count("warranty")) {
      print_warranty();
      std::exit(EXIT_SUCCESS);
    }

    firestarter::log::info() << "This program comes with ABSOLUTELY NO WARRANTY; for details run `" << argv[0]
                             << " -w`.\n"
                             << "This is free software, and you are welcome to redistribute it\n"
                             << "under certain conditions; run `" << argv[0] << " -c` for details.\n";

    if (options.count("help")) {
      auto section = options["help"].as<std::string>();

      // section not found
      auto findSection = [&](std::pair<std::string, std::string> const& pair) { return pair.first == section; };
      if (std::find_if(optionsMap.begin(), optionsMap.end(), findSection) == optionsMap.end() && section.size() != 0) {
        throw std::invalid_argument("Section \"" + section + "\" not found in help.");
      }

      print_help(parser, section);
      std::exit(EXIT_SUCCESS);
    }

    timeout = std::chrono::seconds(options["timeout"].as<unsigned>());
    loadPercent = options["load"].as<unsigned>();
    period = std::chrono::microseconds(options["period"].as<unsigned>());

    if (loadPercent > 100) {
      throw std::invalid_argument("Option -l/--load may not be above 100.");
    }

    errorDetection = options.count("error-detection");
    if (errorDetection && loadPercent != 100) {
      throw std::invalid_argument("Option --error-detection may only be used "
                                  "with -l/--load equal 100.");
    }

#ifdef FIRESTARTER_DEBUG_FEATURES
    allowUnavailablePayload = options.count("allow-unavailable-payload");
    dumpRegisters = options.count("dump-registers");
    if (dumpRegisters) {
      dumpRegistersTimeDelta = std::chrono::seconds(options["dump-registers"].as<unsigned>());
      if (timeout != std::chrono::microseconds::zero() && loadPercent != 100) {
        throw std::invalid_argument("Option --dump-registers may only be used "
                                    "without a timeout and full load.");
      }
      if (errorDetection) {
        throw std::invalid_argument("Options --dump-registers and --error-detection cannot be used "
                                    "together.");
      }
    }
#endif

    requestedNumThreads = options["threads"].as<unsigned>();

#if (defined(linux) || defined(__linux__)) && defined(FIRESTARTER_THREAD_AFFINITY)
    cpuBind = options["bind"].as<std::string>();
    if (!cpuBind.empty()) {
      if (requestedNumThreads != 0) {
        throw std::invalid_argument("Options -b/--bind and -n/--threads cannot be used together.");
      }
    }
#endif

#if defined(FIRESTARTER_BUILD_CUDA) || defined(FIRESTARTER_BUILD_ONEAPI) || defined(FIRESTARTER_BUILD_HIP)
    gpuUseFloat = options.count("usegpufloat");
    gpuUseDouble = options.count("usegpudouble");

    if (gpuUseFloat && gpuUseDouble) {
      throw std::invalid_argument("Options -f/--usegpufloat and "
                                  "-d/--usegpudouble cannot be used together.");
    }

    gpuMatrixSize = options["matrixsize"].as<unsigned>();
    if (gpuMatrixSize > 0 && gpuMatrixSize < 64) {
      throw std::invalid_argument("Option -m/--matrixsize may not be below 64.");
    }

    gpus = options["gpus"].as<int>();
#endif

    printFunctionSummary = options.count("avail");

    functionId = options["function"].as<unsigned>();

    listInstructionGroups = options.count("list-instruction-groups");
    instructionGroups = options["run-instruction-groups"].as<std::string>();
    if (options.count("set-line-count")) {
      lineCount = options["set-line-count"].as<unsigned>();
    }

#if defined(linux) || defined(__linux__)
    startDelta = std::chrono::milliseconds(options["start-delta"].as<unsigned>());
    stopDelta = std::chrono::milliseconds(options["stop-delta"].as<unsigned>());
    measurementInterval = std::chrono::milliseconds(options["measurement-interval"].as<unsigned>());
#ifndef FIRESTARTER_LINK_STATIC
    metricPaths = options["metric-path"].as<std::vector<std::string>>();
#endif
    if (options.count("metric-from-stdin")) {
      stdinMetrics = options["metric-from-stdin"].as<std::vector<std::string>>();
    }
    measurement = options.count("measurement");
    listMetrics = options.count("list-metrics");

    if ((optimize = options.count("optimize"))) {
      if (errorDetection) {
        throw std::invalid_argument("Options --error-detection and --optimize "
                                    "cannot be used together.");
      }
      if (measurement) {
        throw std::invalid_argument("Options --measurement and --optimize cannot be used together.");
      }
      preheat = std::chrono::seconds(options["preheat"].as<unsigned>());
      optimizationAlgorithm = options["optimize"].as<std::string>();
      if (options.count("optimization-metric")) {
        optimizationMetrics = options["optimization-metric"].as<std::vector<std::string>>();
      }
      if (loadPercent != 100) {
        throw std::invalid_argument("Options -p | --period and -l | --load are "
                                    "not compatible with --optimize.");
      }
      if (timeout == std::chrono::seconds::zero()) {
        throw std::invalid_argument("Option -t | --timeout must be specified for optimization.");
      }
      evaluationDuration = timeout;
      // this will deactivate the watchdog worker
      timeout = std::chrono::seconds::zero();
      individuals = options["individuals"].as<unsigned>();
      if (options.count("optimize-outfile")) {
        optimizeOutfile = options["optimize-outfile"].as<std::string>();
      }
      generations = options["generations"].as<unsigned>();
      nsga2_cr = options["nsga2-cr"].as<double>();
      nsga2_m = options["nsga2-m"].as<double>();

      if (optimizationAlgorithm != "NSGA2") {
        throw std::invalid_argument("Option --optimize must be any of: NSGA2");
      }
    }
#endif

  } catch (std::exception& e) {
    firestarter::log::error() << e.what() << "\n";
    print_help(parser, "");
    std::exit(EXIT_FAILURE);
  }
}

int main(int argc, const char** argv) {

<<<<<<< HEAD
  firestarter::log::info() << "FIRESTARTER - A Processor Stress Test Utility, Version " << _FIRESTARTER_VERSION_STRING
                           << "\n"
                           << "Copyright (C) " << _FIRESTARTER_BUILD_YEAR
                           << " TU Dresden, Center for Information Services and High Performance "
                              "Computing"
                           << "\n";
=======
  firestarter::log::info()
      << "FIRESTARTER - A Processor Stress Test Utility, Version "
      << _FIRESTARTER_VERSION_STRING << "\n"
      << "Copyright (C) " << _FIRESTARTER_BUILD_YEAR
      << " TU Dresden, Center for Information Services and High Performance "
         "Computing"
      << "\n";
#ifdef _FIRESTARTER_VERSION_TEMPERED
  firestarter::log::info() 
      << "*The version and/or year was explicitely set during build and does not "
      << "necessarily represent the actual version.\n"
      << "This helps maintainers to keep track of versions, e.g., on a cluster."
      << "\n";
#endif
>>>>>>> 493c5a14

  Config cfg{argc, argv};

  try {
    firestarter::Firestarter firestarter(
        argc, argv, cfg.timeout, cfg.loadPercent, cfg.period, cfg.requestedNumThreads, cfg.cpuBind,
        cfg.printFunctionSummary, cfg.functionId, cfg.listInstructionGroups, cfg.instructionGroups, cfg.lineCount,
        cfg.allowUnavailablePayload, cfg.dumpRegisters, cfg.dumpRegistersTimeDelta, cfg.dumpRegistersOutpath,
        cfg.errorDetection, cfg.gpus, cfg.gpuMatrixSize, cfg.gpuUseFloat, cfg.gpuUseDouble, cfg.listMetrics,
        cfg.measurement, cfg.startDelta, cfg.stopDelta, cfg.measurementInterval, cfg.metricPaths, cfg.stdinMetrics,
        cfg.optimize, cfg.preheat, cfg.optimizationAlgorithm, cfg.optimizationMetrics, cfg.evaluationDuration,
        cfg.individuals, cfg.optimizeOutfile, cfg.generations, cfg.nsga2_cr, cfg.nsga2_m);

    firestarter.mainThread();

  } catch (std::exception const& e) {
    firestarter::log::error() << e.what();
    return EXIT_FAILURE;
  }

  return EXIT_SUCCESS;
}<|MERGE_RESOLUTION|>--- conflicted
+++ resolved
@@ -431,29 +431,18 @@
 
 int main(int argc, const char** argv) {
 
-<<<<<<< HEAD
   firestarter::log::info() << "FIRESTARTER - A Processor Stress Test Utility, Version " << _FIRESTARTER_VERSION_STRING
                            << "\n"
                            << "Copyright (C) " << _FIRESTARTER_BUILD_YEAR
                            << " TU Dresden, Center for Information Services and High Performance "
                               "Computing"
                            << "\n";
-=======
-  firestarter::log::info()
-      << "FIRESTARTER - A Processor Stress Test Utility, Version "
-      << _FIRESTARTER_VERSION_STRING << "\n"
-      << "Copyright (C) " << _FIRESTARTER_BUILD_YEAR
-      << " TU Dresden, Center for Information Services and High Performance "
-         "Computing"
-      << "\n";
 #ifdef _FIRESTARTER_VERSION_TEMPERED
-  firestarter::log::info() 
-      << "*The version and/or year was explicitely set during build and does not "
-      << "necessarily represent the actual version.\n"
-      << "This helps maintainers to keep track of versions, e.g., on a cluster."
-      << "\n";
-#endif
->>>>>>> 493c5a14
+  firestarter::log::info() << "*The version and/or year was explicitely set during build and does not "
+                           << "necessarily represent the actual version.\n"
+                           << "This helps maintainers to keep track of versions, e.g., on a cluster."
+                           << "\n";
+#endif
 
   Config cfg{argc, argv};
 
