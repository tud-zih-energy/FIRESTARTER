/******************************************************************************
 * FIRESTARTER - A Processor Stress Test Utility
 * Copyright (C) 2020-2024 TU Dresden, Center for Information Services and High
 * Performance Computing
 *
 * This program is free software: you can redistribute it and/or modify
 * it under the terms of the GNU General Public License as published by
 * the Free Software Foundation, either version 3 of the License, or
 * (at your option) any later version.
 *
 * This program is distributed in the hope that it will be useful,
 * but WITHOUT ANY WARRANTY; without even the implied warranty of
 * MERCHANTABILITY or FITNESS FOR A PARTICULAR PURPOSE.  See the
 * GNU General Public License for more details.
 *
 * You should have received a copy of the GNU General Public License
 * along with this program.  If not, see <http://www.gnu.org/licenses/>.
 *
 * Contact: daniel.hackenberg@tu-dresden.de
 *****************************************************************************/

/******************************************************************************
 * inspired by gpu_burn
 * http://wili.cc/blog/gpu-burn.html
 *****************************************************************************/

#include "firestarter/Cuda/Cuda.hpp"
#include "firestarter/Cuda/CudaHipCompat.hpp"
#include "firestarter/Logging/Log.hpp"

#include <atomic>
#include <cmath>
#include <cstddef>
#include <type_traits>

namespace firestarter::cuda {

constexpr const int Seed = 123;

namespace {

template <std::size_t Multiple> auto roundUp(int NumToRound) -> int {
  static_assert(Multiple != 0, "Multiple may not be zero.");

  const int Remainder = NumToRound % Multiple;
  if (Remainder == 0) {
    return NumToRound;
  }

  return NumToRound + Multiple - Remainder;
}

/// Convert the UseDouble input (0 -> single precision, 1 -> double precision, 2 -> automatic) to either 0 or 1 for
/// float or double respectively. For CUDART_VERSION at least equal 8000 and automatic selection we check if the card
/// a singleToDoublePrecisionPerfRatio bigger than 3 and select float in this case otherwise double. In all other
/// cases automatic results in double.
/// \arg UseDouble The input that specifies either single precision, double precision or automatic selection.
/// \arg Properties The device properties.
/// \return The selected precision, either 0 or 1 for float or double respectively.
auto getPrecision(int UseDouble, const compat::DeviceProperties& Properties) -> int {
#if (CUDART_VERSION >= 8000)
  // read precision ratio (dp/sp) of GPU to choose the right variant for maximum
  // workload
  if (UseDouble == 2 && Properties.singleToDoublePrecisionPerfRatio > 3) {
    return 0;
  }
  if (UseDouble) {
    return 1;
  }
  return 0;
#else
  // as precision ratio is not supported return default/user input value
  (void)Properties;

  if (UseDouble) {
    return 1;
  }
  return 0;

#endif
}

auto getPrecision(int DeviceIndex, int UseDouble) -> int {
  std::size_t MemoryAvail{};
  std::size_t MemoryTotal{};
  compat::DeviceProperties Properties;

  // NOLINTNEXTLINE(readability-qualified-auto)
  auto StreamOrContext = compat::createContextOrStream(DeviceIndex);

  compat::accellSafeCall(compat::memGetInfo(MemoryAvail, MemoryTotal), __FILE__, __LINE__, DeviceIndex);
  compat::accellSafeCall(compat::getDeviceProperties(Properties, DeviceIndex), __FILE__, __LINE__, DeviceIndex);

  UseDouble = getPrecision(UseDouble, Properties);

  const bool DoubleNotSupported =
#ifdef FIRESTARTER_BUILD_CUDA
      Properties.major <= 1 && Properties.minor <= 2;
#else
      false;
#endif

  // we check for double precision support on the GPU and print errormsg, when
  // the user wants to compute DP on a SP-only-Card.
  if (UseDouble && DoubleNotSupported) {
    std::stringstream Ss;
    Ss << compat::AccelleratorString << " GPU " << DeviceIndex << ": " << Properties.name << " ";

    firestarter::log::error() << Ss.str() << "Doesn't support double precision.\n"
                              << Ss.str() << "Compute Capability: " << Properties.major << "." << Properties.minor
                              << ". Requiered for double precision: >=1.3\n"
                              << Ss.str() << "Stressing with single precision instead. Maybe use -f parameter.";

    UseDouble = 0;
  }

  compat::accellSafeCall(compat::destroyContextOrStream(StreamOrContext), __FILE__, __LINE__, DeviceIndex);

  return UseDouble;
}

// GPU index. Used to pin this thread to the GPU.
// Size use is one square matrix dim size
template <typename FloatingPointType>
void createLoad(GpuFlop& ExecutedFlop, std::condition_variable& WaitForInitCv, std::mutex& WaitForInitCvMutex,
                int DeviceIndex, std::atomic<int>& InitCount, const volatile firestarter::LoadThreadWorkType& LoadVar,
                uint64_t MatrixSize) {
  static_assert(std::is_same_v<FloatingPointType, float> || std::is_same_v<FloatingPointType, double>,
                "create_load<FloatingPointType>: Template argument must be either float or double");

  firestarter::log::trace() << "Starting " << compat::AccelleratorString << " with given matrix size " << MatrixSize;

  compat::DeviceProperties Properties;
  compat::BlasHandle Blas{};
  // reserving the GPU and initializing cublas

  // NOLINTNEXTLINE(readability-qualified-auto)
  auto StreamOrContext = compat::createContextOrStream(DeviceIndex);

  firestarter::log::trace() << "Create " << compat::AccelleratorString << " Blas on device nr. " << DeviceIndex;
  compat::accellSafeCall(compat::blasCreate(Blas), __FILE__, __LINE__, DeviceIndex);

  firestarter::log::trace() << "Get " << compat::AccelleratorString << " device properties (e.g., support for double)"
                            << " on device nr. " << DeviceIndex;
  compat::accellSafeCall(compat::getDeviceProperties(Properties, DeviceIndex), __FILE__, __LINE__, DeviceIndex);

  // getting information about the GPU memory
  std::size_t MemoryAvail{};
  std::size_t MemoryTotal{};
  compat::accellSafeCall(compat::memGetInfo(MemoryAvail, MemoryTotal), __FILE__, __LINE__, DeviceIndex);
  firestarter::log::trace() << "Get " << compat::AccelleratorString << " emory info on device nr. " << DeviceIndex
                            << ": " << MemoryAvail << " B avail. from " << MemoryTotal << " B total";

  // Defining memory pointers. ADataPtr and BDataPtr will point to a square matrix. CDataPtr may be one or multiple
  // square matrices.
  FloatingPointType* ADataPtr{};
  FloatingPointType* BDataPtr{};
  FloatingPointType* CDataPtr{};

  // If the matrix size is not set or three square matricies with dim size of SizeUse do not fit into the available
  // memory, select the size so that 3 square matricies will fit into the available device memory where the dim size
  // is a multiple of 1024. There may be edge cases with small device memory that results in matricies that are not
  // multiples of 1024.
  std::size_t MemorySize = sizeof(FloatingPointType) * MatrixSize * MatrixSize;
  if (!MatrixSize || (MemorySize * 3 > MemoryAvail)) {
    // a multiple of 1024 works always well
    MatrixSize = roundUp<1024>(0.8 * std::sqrt(MemoryAvail / sizeof(FloatingPointType) / 3));
    MemorySize = sizeof(FloatingPointType) * MatrixSize * MatrixSize;
  }

  firestarter::log::trace() << "Set " << compat::AccelleratorString << " matrix size: " << MatrixSize;
  // Calculate the numnber of C matricies based on the available memory and the matrix size in B.
  const auto Iterations = (MemoryAvail - 2 * MemorySize) / MemorySize;
  // The numner of used memory are two time the matrix size in B (Matrix A and B) plus the number of matricies in C.
  const auto UseBytes = (2 + Iterations) * MemorySize;

  firestarter::log::trace() << "Allocating " << compat::AccelleratorString << " memory on device nr. " << DeviceIndex;

  // allocating memory on the GPU
  compat::accellSafeCall(compat::malloc<FloatingPointType>(&ADataPtr, MemorySize), __FILE__, __LINE__, DeviceIndex);
  compat::accellSafeCall(compat::malloc<FloatingPointType>(&BDataPtr, MemorySize), __FILE__, __LINE__, DeviceIndex);
  compat::accellSafeCall(compat::malloc<FloatingPointType>(&CDataPtr, Iterations * MemorySize), __FILE__, __LINE__,
                         DeviceIndex);

  firestarter::log::trace() << "Allocated " << compat::AccelleratorString << " memory on device nr. " << DeviceIndex
                            << ". A: " << ADataPtr << " (Size: " << MemorySize << "B)" << "\n";
  firestarter::log::trace() << "Allocated " << compat::AccelleratorString << " memory on device nr. " << DeviceIndex
                            << ". B: " << BDataPtr << " (Size: " << MemorySize << "B)" << "\n";
  firestarter::log::trace() << "Allocated " << compat::AccelleratorString << " memory on device nr. " << DeviceIndex
                            << ". C: " << CDataPtr << " (Size: " << Iterations * MemorySize << "B)" << "\n";

  firestarter::log::trace() << "Initializing " << compat::AccelleratorString << " matrices a, b on device nr. "
                            << DeviceIndex << ". Using " << MatrixSize * MatrixSize << " elements of size "
                            << sizeof(FloatingPointType) << " Byte";
  // initialize matrix A and B on the GPU with random values
  {
    compat::RandGenerator RandomGen{};
    compat::accellSafeCall(compat::randCreateGeneratorPseudoRandom(RandomGen), __FILE__, __LINE__, DeviceIndex);
    compat::accellSafeCall(compat::randSetPseudoRandomGeneratorSeed(RandomGen, Seed), __FILE__, __LINE__, DeviceIndex);
    compat::accellSafeCall(compat::generateUniform<FloatingPointType>(RandomGen, ADataPtr, MatrixSize * MatrixSize),
                           __FILE__, __LINE__, DeviceIndex);
    compat::accellSafeCall(compat::generateUniform<FloatingPointType>(RandomGen, BDataPtr, MatrixSize * MatrixSize),
                           __FILE__, __LINE__, DeviceIndex);
    compat::accellSafeCall(compat::randDestroyGenerator(RandomGen), __FILE__, __LINE__, DeviceIndex);
  }

  // initialize c_data_ptr with copies of A
  for (std::size_t I = 0; I < Iterations; I++) {
    // NOLINTNEXTLINE(cppcoreguidelines-pro-bounds-pointer-arithmetic)
    auto DestinationPtr = CDataPtr + (I * MatrixSize * MatrixSize);
    firestarter::log::trace() << "Initializing " << compat::AccelleratorString << " matrix c-" << I << " by copying "
                              << MemorySize << " byte from " << ADataPtr << " to " << DestinationPtr << "\n";
    compat::accellSafeCall(compat::memcpyDtoD<FloatingPointType>(DestinationPtr, ADataPtr, MemorySize), __FILE__,
                           __LINE__, DeviceIndex);
  }

  // save gpuvar->init_count and sys.out
  {
    const std::lock_guard<std::mutex> Lk(WaitForInitCvMutex);

    auto ToMiB = [](const size_t Val) { return Val / 1024 / 1024; };
    firestarter::log::info() << "   GPU " << DeviceIndex << "\n"
                             << "    name:           " << Properties.name << "\n"
                             << "    memory:         " << ToMiB(MemoryAvail) << "/" << ToMiB(MemoryTotal)
                             << " MiB available (using " << ToMiB(UseBytes) << " MiB)\n"
                             << "    matrix size:    " << MatrixSize << "\n"
                             << "    used precision: "
                             << ((sizeof(FloatingPointType) == sizeof(double)) ? "double" : "single");

    InitCount++;
  }
  WaitForInitCv.notify_all();

  const FloatingPointType Alpha = 1.0;
  const FloatingPointType Beta = 0.0;

  // actual stress begins here
  while (LoadVar != firestarter::LoadThreadWorkType::LoadStop) {
    for (std::size_t I = 0; I < Iterations; I++) {
      // NOLINTNEXTLINE(cppcoreguidelines-pro-bounds-pointer-arithmetic)
      auto CSectionPtr = CDataPtr + (I * MatrixSize * MatrixSize);
      compat::accellSafeCall(compat::gemm<FloatingPointType>(Blas, compat::BlasOperation::BLAS_OP_N,
                                                             compat::BlasOperation::BLAS_OP_N, MatrixSize, MatrixSize,
                                                             MatrixSize, Alpha, ADataPtr, MatrixSize, BDataPtr,
                                                             MatrixSize, Beta, CSectionPtr, MatrixSize),
                             __FILE__, __LINE__, DeviceIndex);
      compat::accellSafeCall(compat::deviceSynchronize(), __FILE__, __LINE__, DeviceIndex);

      // The number of executed flop for a gemm with two square 'MatrixSize' sized matricies is 2 *
      // ('MatrixSize'^3)
      if (std::is_same_v<FloatingPointType, float>) {
        ExecutedFlop.SingleFlop += 2 * MatrixSize * MatrixSize * MatrixSize;
      } else if (std::is_same_v<FloatingPointType, double>) {
        ExecutedFlop.DoubleFlop += 2 * MatrixSize * MatrixSize * MatrixSize;
      }
    }
  }

  compat::accellSafeCall(compat::free<FloatingPointType>(ADataPtr), __FILE__, __LINE__, DeviceIndex);
  compat::accellSafeCall(compat::free<FloatingPointType>(BDataPtr), __FILE__, __LINE__, DeviceIndex);
  compat::accellSafeCall(compat::free<FloatingPointType>(CDataPtr), __FILE__, __LINE__, DeviceIndex);

  compat::accellSafeCall(compat::blasDestroy(Blas), __FILE__, __LINE__, DeviceIndex);

  compat::accellSafeCall(compat::destroyContextOrStream(StreamOrContext), __FILE__, __LINE__, DeviceIndex);
}

}; // namespace

<<<<<<< HEAD
Cuda::Cuda(const volatile firestarter::LoadThreadWorkType& LoadVar, bool UseFloat, bool UseDouble,
           unsigned MatrixSize, int Gpus) {
=======
Cuda::Cuda(const volatile firestarter::LoadThreadWorkType& LoadVar, bool UseFloat, bool UseDouble, uint64_t MatrixSize,
           int Gpus) {
>>>>>>> 2bbbad07
  std::condition_variable WaitForInitCv;
  std::mutex WaitForInitCvMutex;
  bool InitDone = false;

  std::thread T(Cuda::initGpus, std::ref(ExecutedFlop), std::ref(WaitForInitCv), std::ref(WaitForInitCvMutex),
                std::ref(InitDone), std::cref(LoadVar), UseFloat, UseDouble, MatrixSize, Gpus);
  InitThread = std::move(T);

  std::unique_lock<std::mutex> Lk(WaitForInitCvMutex);
  // wait for gpus to initialize
  WaitForInitCv.wait(Lk, [&InitDone] { return InitDone; });
}

void Cuda::initGpus(GpuFlop& ExecutedFlop, std::condition_variable& WaitForInitCv,
<<<<<<< HEAD
                    std::mutex& WaitForInitCvMutex, bool& InitDone,
                    const volatile firestarter::LoadThreadWorkType& LoadVar, bool UseFloat,
                    bool UseDouble, unsigned MatrixSize, int Gpus) {
=======
                    const volatile firestarter::LoadThreadWorkType& LoadVar, bool UseFloat, bool UseDouble,
                    uint64_t MatrixSize, int Gpus) {
>>>>>>> 2bbbad07
  std::condition_variable GpuThreadsWaitForInitCv;
  std::mutex GpuThreadsWaitForInitCvMutex;
  std::vector<std::thread> GpuThreads;

  if (Gpus != 0) {
    compat::accellSafeCall(compat::init(0), __FILE__, __LINE__);

    int DevCount{};
    compat::accellSafeCall(compat::getDeviceCount(DevCount), __FILE__, __LINE__);

    if (DevCount) {
      std::atomic<int> InitCount = 0;
      int UseDoubleConverted{};

      if (UseFloat) {
        UseDoubleConverted = 0;
      } else if (UseDouble) {
        UseDoubleConverted = 1;
      } else {
        UseDoubleConverted = 2;
      }

      firestarter::log::info()
#ifdef _WIN32
          << "\n  The Task Manager might show a low GPU utilization."
#endif
          << "\n  graphics processor characteristics:";

      // use all GPUs if the user gave no information about use_device
      if (Gpus < 0) {
        Gpus = DevCount;
      }

      if (Gpus > DevCount) {
        firestarter::log::warn() << "You requested more " << compat::AccelleratorString
                                 << " devices than available. "
                                    "Maybe you set "
                                 << compat::AccelleratorString << "_VISIBLE_DEVICES?";
        firestarter::log::warn() << "FIRESTARTER will use " << DevCount << " of the requested " << Gpus << " "
                                 << compat::AccelleratorString << " device(s)";
        Gpus = DevCount;
      }

      {
        const std::lock_guard<std::mutex> Lk(GpuThreadsWaitForInitCvMutex);

        for (int I = 0; I < Gpus; ++I) {
          // if there's a GPU in the system without Double Precision support, we
          // have to correct this.
          const auto Precision = getPrecision(I, UseDoubleConverted);
          void (*LoadFunc)(GpuFlop&, std::condition_variable&, std::mutex&, int, std::atomic<int>&,
                           const volatile firestarter::LoadThreadWorkType&, uint64_t) =
              Precision ? createLoad<double> : createLoad<float>;

          std::thread T(LoadFunc, std::ref(ExecutedFlop), std::ref(GpuThreadsWaitForInitCv),
                        std::ref(GpuThreadsWaitForInitCvMutex), I, std::ref(InitCount), std::cref(LoadVar), MatrixSize);
          GpuThreads.emplace_back(std::move(T));
        }
      }

      {
        std::unique_lock<std::mutex> Lk(GpuThreadsWaitForInitCvMutex);
        // wait for all threads to initialize
        GpuThreadsWaitForInitCv.wait(Lk, [&] { return InitCount == Gpus; });
      }
    } else {
      firestarter::log::info() << "    - No " << compat::AccelleratorString
                               << " devices. Just stressing CPU(s). Maybe use "
                                  "FIRESTARTER instead of FIRESTARTER_"
                               << compat::AccelleratorString << "?";
    }
  } else {
    firestarter::log::info() << "    --gpus 0 is set. Just stressing CPU(s). Maybe use "
                                "FIRESTARTER instead of FIRESTARTER_"
                             << compat::AccelleratorString << "?";
  }

  {
    const std::lock_guard<std::mutex> Lk(WaitForInitCvMutex);
    InitDone = true;
  }
  // notify that init is done
  WaitForInitCv.notify_all();

  /* join computation threads */
  for (auto& Thread : GpuThreads) {
    Thread.join();
  }
}

} // namespace firestarter::cuda<|MERGE_RESOLUTION|>--- conflicted
+++ resolved
@@ -267,13 +267,8 @@
 
 }; // namespace
 
-<<<<<<< HEAD
-Cuda::Cuda(const volatile firestarter::LoadThreadWorkType& LoadVar, bool UseFloat, bool UseDouble,
-           unsigned MatrixSize, int Gpus) {
-=======
 Cuda::Cuda(const volatile firestarter::LoadThreadWorkType& LoadVar, bool UseFloat, bool UseDouble, uint64_t MatrixSize,
            int Gpus) {
->>>>>>> 2bbbad07
   std::condition_variable WaitForInitCv;
   std::mutex WaitForInitCvMutex;
   bool InitDone = false;
@@ -288,14 +283,9 @@
 }
 
 void Cuda::initGpus(GpuFlop& ExecutedFlop, std::condition_variable& WaitForInitCv,
-<<<<<<< HEAD
                     std::mutex& WaitForInitCvMutex, bool& InitDone,
                     const volatile firestarter::LoadThreadWorkType& LoadVar, bool UseFloat,
                     bool UseDouble, unsigned MatrixSize, int Gpus) {
-=======
-                    const volatile firestarter::LoadThreadWorkType& LoadVar, bool UseFloat, bool UseDouble,
-                    uint64_t MatrixSize, int Gpus) {
->>>>>>> 2bbbad07
   std::condition_variable GpuThreadsWaitForInitCv;
   std::mutex GpuThreadsWaitForInitCvMutex;
   std::vector<std::thread> GpuThreads;
