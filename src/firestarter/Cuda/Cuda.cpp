/******************************************************************************
 * FIRESTARTER - A Processor Stress Test Utility
 * Copyright (C) 2020-2024 TU Dresden, Center for Information Services and High
 * Performance Computing
 *
 * This program is free software: you can redistribute it and/or modify
 * it under the terms of the GNU General Public License as published by
 * the Free Software Foundation, either version 3 of the License, or
 * (at your option) any later version.
 *
 * This program is distributed in the hope that it will be useful,
 * but WITHOUT ANY WARRANTY; without even the implied warranty of
 * MERCHANTABILITY or FITNESS FOR A PARTICULAR PURPOSE.  See the
 * GNU General Public License for more details.
 *
 * You should have received a copy of the GNU General Public License
 * along with this program.  If not, see <http://www.gnu.org/licenses/>.
 *
 * Contact: daniel.hackenberg@tu-dresden.de
 *****************************************************************************/

/******************************************************************************
 * inspired by gpu_burn
 * http://wili.cc/blog/gpu-burn.html
 *****************************************************************************/

#include "firestarter/Cuda/Cuda.hpp"
#include "firestarter/Cuda/CudaHipCompat.hpp"
#include "firestarter/Logging/Log.hpp"

#include <atomic>
#include <cmath>
#include <cstddef>
#include <type_traits>

<<<<<<< HEAD
static std::atomic<unsigned long long> flops;

#define ACCELL_SAFE_CALL(cuerr, dev_index)                                       \
  accell_safe_call(cuerr, dev_index, __FILE__, __LINE__)
#define SEED 123

using namespace firestarter::cuda;

// CUDA error checking
static inline void accell_safe_call(CONCAT(FS_ACCEL_PREFIX_LC_LONG,Error_t) cuerr, int dev_index,
                                  const char *file, const int line) {
  if (cuerr != CONCAT(FS_ACCEL_PREFIX_LC_LONG,Success) && cuerr != 1) {
    firestarter::log::error()
        << FS_ACCEL_STRING" error at " << file << ":" << line << ": error code = " << cuerr
        << " (" << CONCAT(FS_ACCEL_PREFIX_LC_LONG,GetErrorString)(cuerr)
        << "), device index: " << dev_index;
    exit(cuerr);
  }

  return;
}

static const char *_accellGetErrorEnum(CONCAT(FS_ACCEL_PREFIX_LC,blasStatus_t) error) {
  switch (error) {
  case CONCAT(FS_ACCEL_PREFIX_UC,BLAS_STATUS_SUCCESS):
    return FS_ACCEL_STRING"blas status: success";
  case CONCAT(FS_ACCEL_PREFIX_UC,BLAS_STATUS_NOT_INITIALIZED):
    return FS_ACCEL_STRING"blas status: not initialized";
  case CONCAT(FS_ACCEL_PREFIX_UC,BLAS_STATUS_ALLOC_FAILED):
    return FS_ACCEL_STRING"blas status: alloc failed";
  case CONCAT(FS_ACCEL_PREFIX_UC,BLAS_STATUS_INVALID_VALUE):
    return FS_ACCEL_STRING"blas status: invalid value";
  case CONCAT(FS_ACCEL_PREFIX_UC,BLAS_STATUS_ARCH_MISMATCH):
    return FS_ACCEL_STRING"blas status: arch mismatch";
  case CONCAT(FS_ACCEL_PREFIX_UC,BLAS_STATUS_MAPPING_ERROR):
    return FS_ACCEL_STRING"blas status: mapping error";
  case CONCAT(FS_ACCEL_PREFIX_UC,BLAS_STATUS_EXECUTION_FAILED):
    return FS_ACCEL_STRING"blas status: execution failed";
  case CONCAT(FS_ACCEL_PREFIX_UC,BLAS_STATUS_INTERNAL_ERROR):
    return FS_ACCEL_STRING"blas status: internal error";
  case CONCAT(FS_ACCEL_PREFIX_UC,BLAS_STATUS_NOT_SUPPORTED):
    return FS_ACCEL_STRING"blas status: not supported";
#ifdef FIRESTARTER_BUILD_CUDA
  case CONCAT(FS_ACCEL_PREFIX_UC,BLAS_STATUS_LICENSE_ERROR):
    return FS_ACCEL_STRING"blas status: license error";
#endif
#ifdef FIRESTARTER_BUILD_HIP
    case CONCAT(FS_ACCEL_PREFIX_UC,BLAS_STATUS_UNKNOWN):
      return FS_ACCEL_STRING"blas status: unknown";
    case CONCAT(FS_ACCEL_PREFIX_UC,BLAS_STATUS_HANDLE_IS_NULLPTR):
      return FS_ACCEL_STRING"blas status: handle is null pointer";
    case CONCAT(FS_ACCEL_PREFIX_UC,BLAS_STATUS_INVALID_ENUM):
      return FS_ACCEL_STRING"blas status: invalid enum";
#endif
  }


  return "<unknown>";
}

static inline void accell_safe_call(CONCAT(FS_ACCEL_PREFIX_LC,blasStatus_t) cuerr, int dev_index,
                                  const char *file, const int line) {
  if (cuerr != CONCAT(FS_ACCEL_PREFIX_UC,BLAS_STATUS_SUCCESS)) {
    firestarter::log::error()
        << FS_ACCEL_STRING"BLAS error at " << file << ":" << line
        << ": error code = " << cuerr << " (" << _accellGetErrorEnum(cuerr)
        << "), device index: " << dev_index;
    exit(cuerr);
  }

  return;
}

#ifdef FIRESTARTER_BUILD_CUDA
static inline void accell_safe_call(CONCAT(FS_ACCEL_PREFIX_UC,result) cuerr, int dev_index,
                                  const char *file, const int line) {
  if (cuerr != CONCAT(FS_ACCEL_PREFIX_UC_LONG,_SUCCESS)) {
    const char *errorString;

    ACCELL_SAFE_CALL(CONCAT(FS_ACCEL_PREFIX_LC,GetErrorName)(cuerr, &errorString), dev_index);

    firestarter::log::error()
        << FS_ACCEL_STRING" error at " << file << ":" << line << ": error code = " << cuerr
        << " (" << errorString << "), device index: " << dev_index;
    exit(cuerr);
  }

  return;
}
#endif

static const char *_accellrandGetErrorEnum(CONCAT(FS_ACCEL_PREFIX_LC,randStatus_t) cuerr) {
  switch (cuerr) {
    case CONCAT(FS_ACCEL_PREFIX_UC,RAND_STATUS_SUCCESS):
      return FS_ACCEL_STRING"rand status: success";
    case CONCAT(FS_ACCEL_PREFIX_UC,RAND_STATUS_VERSION_MISMATCH):
      return FS_ACCEL_STRING"rand status: version mismatch";
    case CONCAT(FS_ACCEL_PREFIX_UC,RAND_STATUS_NOT_INITIALIZED):
      return FS_ACCEL_STRING"rand status: not initialized";
    case CONCAT(FS_ACCEL_PREFIX_UC,RAND_STATUS_ALLOCATION_FAILED):
      return FS_ACCEL_STRING"rand status: allocation failed";
    case CONCAT(FS_ACCEL_PREFIX_UC,RAND_STATUS_TYPE_ERROR):
      return FS_ACCEL_STRING"rand status: type error";
    case CONCAT(FS_ACCEL_PREFIX_UC,RAND_STATUS_OUT_OF_RANGE):
      return FS_ACCEL_STRING"rand status: out of range";
    case CONCAT(FS_ACCEL_PREFIX_UC,RAND_STATUS_LENGTH_NOT_MULTIPLE):
      return FS_ACCEL_STRING"rand status: length not multiple";
    case CONCAT(FS_ACCEL_PREFIX_UC,RAND_STATUS_DOUBLE_PRECISION_REQUIRED):
      return FS_ACCEL_STRING"rand status: double precision required";
    case CONCAT(FS_ACCEL_PREFIX_UC,RAND_STATUS_LAUNCH_FAILURE):
      return FS_ACCEL_STRING"rand status: launch failure";
    case CONCAT(FS_ACCEL_PREFIX_UC,RAND_STATUS_PREEXISTING_FAILURE):
      return FS_ACCEL_STRING"rand status: preexisting failure";
    case CONCAT(FS_ACCEL_PREFIX_UC,RAND_STATUS_INITIALIZATION_FAILED):
      return FS_ACCEL_STRING"rand status: initialization failed";
    case CONCAT(FS_ACCEL_PREFIX_UC,RAND_STATUS_ARCH_MISMATCH):
      return FS_ACCEL_STRING"rand status: arch mismatch";
    case CONCAT(FS_ACCEL_PREFIX_UC,RAND_STATUS_INTERNAL_ERROR):
      return FS_ACCEL_STRING"rand status: internal error";
#ifdef FIRESTARTER_BUILD_HIP
  case CONCAT(FS_ACCEL_PREFIX_UC,RAND_STATUS_NOT_IMPLEMENTED):
      return FS_ACCEL_STRING"rand status: not implemented";
#endif
  }

  return "<unknown>";
}
=======
namespace firestarter::cuda {
>>>>>>> d7661c34

constexpr const int Seed = 123;

namespace {

template <std::size_t Multiple> auto roundUp(int NumToRound) -> int {
  static_assert(Multiple != 0, "Multiple may not be zero.");

  const int Remainder = NumToRound % Multiple;
  if (Remainder == 0) {
    return NumToRound;
  }

  return NumToRound + Multiple - Remainder;
}

/// Convert the UseDouble input (0 -> single precision, 1 -> double precision, 2 -> automatic) to either 0 or 1 for
/// float or double respectively. For CUDART_VERSION at least equal 8000 and automatic selection we check if the card a
/// singleToDoublePrecisionPerfRatio bigger than 3 and select float in this case otherwise double. In all other cases
/// automatic results in double.
/// \arg UseDouble The input that specifies either single precision, double precision or automatic selection.
/// \arg Properties The device properties.
/// \return The selected precision, either 0 or 1 for float or double respectively.
auto getPrecision(int UseDouble, const compat::DeviceProperties& Properties) -> int {
#if (CUDART_VERSION >= 8000)
  // read precision ratio (dp/sp) of GPU to choose the right variant for maximum
  // workload
  if (UseDouble == 2 && Properties.singleToDoublePrecisionPerfRatio > 3) {
    return 0;
  }
  if (UseDouble) {
    return 1;
  }
  return 0;
#else
  // as precision ratio is not supported return default/user input value
  (void)Properties;

  if (UseDouble) {
    return 1;
  }
  return 0;

#endif
}

auto getPrecision(int DeviceIndex, int UseDouble) -> int {
  std::size_t MemoryAvail{};
  std::size_t MemoryTotal{};
  compat::DeviceProperties Properties;

  // NOLINTNEXTLINE(readability-qualified-auto)
  auto StreamOrContext = compat::createContextOrStream(DeviceIndex);

  compat::accellSafeCall(compat::memGetInfo(MemoryAvail, MemoryTotal), __FILE__, __LINE__, DeviceIndex);
  compat::accellSafeCall(compat::getDeviceProperties(Properties, DeviceIndex), __FILE__, __LINE__, DeviceIndex);

  UseDouble = getPrecision(UseDouble, Properties);

  const bool DoubleNotSupported =
#ifdef FIRESTARTER_BUILD_CUDA
      Properties.major <= 1 && Properties.minor <= 2;
#else
      false;
#endif

  // we check for double precision support on the GPU and print errormsg, when
  // the user wants to compute DP on a SP-only-Card.
  if (UseDouble && DoubleNotSupported) {
    std::stringstream Ss;
    Ss << compat::AccelleratorString << " GPU " << DeviceIndex << ": " << Properties.name << " ";

    firestarter::log::error() << Ss.str() << "Doesn't support double precision.\n"
                              << Ss.str() << "Compute Capability: " << Properties.major << "." << Properties.minor
                              << ". Requiered for double precision: >=1.3\n"
                              << Ss.str() << "Stressing with single precision instead. Maybe use -f parameter.";

    UseDouble = 0;
  }

  compat::accellSafeCall(compat::destroyContextOrStream(StreamOrContext), __FILE__, __LINE__, DeviceIndex);

  return UseDouble;
}

// GPU index. Used to pin this thread to the GPU.
// Size use is one square matrix dim size
template <typename FloatingPointType>
void createLoad(std::condition_variable& WaitForInitCv, std::mutex& WaitForInitCvMutex, int DeviceIndex,
                std::atomic<int>& InitCount, const volatile firestarter::LoadThreadWorkType& LoadVar,
                unsigned MatrixSize) {
  static_assert(std::is_same_v<FloatingPointType, float> || std::is_same_v<FloatingPointType, double>,
                "create_load<FloatingPointType>: Template argument must be either float or double");

  firestarter::log::trace() << "Starting " << compat::AccelleratorString << " with given matrix size " << MatrixSize;

  compat::DeviceProperties Properties;
  compat::BlasHandle Blas{};
  // reserving the GPU and initializing cublas

  // NOLINTNEXTLINE(readability-qualified-auto)
  auto StreamOrContext = compat::createContextOrStream(DeviceIndex);

  firestarter::log::trace() << "Create " << compat::AccelleratorString << " Blas on device nr. " << DeviceIndex;
  compat::accellSafeCall(compat::blasCreate(Blas), __FILE__, __LINE__, DeviceIndex);

  firestarter::log::trace() << "Get " << compat::AccelleratorString << " device properties (e.g., support for double)"
                            << " on device nr. " << DeviceIndex;
  compat::accellSafeCall(compat::getDeviceProperties(Properties, DeviceIndex), __FILE__, __LINE__, DeviceIndex);

  // getting information about the GPU memory
  std::size_t MemoryAvail{};
  std::size_t MemoryTotal{};
  compat::accellSafeCall(compat::memGetInfo(MemoryAvail, MemoryTotal), __FILE__, __LINE__, DeviceIndex);
  firestarter::log::trace() << "Get " << compat::AccelleratorString << " emory info on device nr. " << DeviceIndex
                            << ": " << MemoryAvail << " B avail. from " << MemoryTotal << " B total";

  // Defining memory pointers. ADataPtr and BDataPtr will point to a square matrix. CDataPtr may be one or multiple
  // square matrices.
  FloatingPointType* ADataPtr{};
  FloatingPointType* BDataPtr{};
  FloatingPointType* CDataPtr{};

  // If the matrix size is not set or three square matricies with dim size of SizeUse do not fit into the available
  // memory, select the size so that 3 square matricies will fit into the available device memory where the dim size
  // is a multiple of 1024. There may be edge cases with small device memory that results in matricies that are not
  // multiples of 1024.
  std::size_t MemorySize = sizeof(FloatingPointType) * MatrixSize * MatrixSize;
  if (!MatrixSize || (MemorySize * 3 > MemoryAvail)) {
    // a multiple of 1024 works always well
    MatrixSize = roundUp<1024>(0.8 * std::sqrt(MemoryAvail / sizeof(FloatingPointType) / 3));
    MemorySize = sizeof(FloatingPointType) * MatrixSize * MatrixSize;
  }

  firestarter::log::trace() << "Set " << compat::AccelleratorString << " matrix size: " << MatrixSize;
  // Calculate the numnber of C matricies based on the available memory and the matrix size in B.
  const auto Iterations = (MemoryAvail - 2 * MemorySize) / MemorySize;
  // The numner of used memory are two time the matrix size in B (Matrix A and B) plus the number of matricies in C.
  const auto UseBytes = (2 + Iterations) * MemorySize;

  firestarter::log::trace() << "Allocating " << compat::AccelleratorString << " memory on device nr. " << DeviceIndex;

  // allocating memory on the GPU
  compat::accellSafeCall(compat::malloc<FloatingPointType>(&ADataPtr, MemorySize), __FILE__, __LINE__, DeviceIndex);
  compat::accellSafeCall(compat::malloc<FloatingPointType>(&BDataPtr, MemorySize), __FILE__, __LINE__, DeviceIndex);
  compat::accellSafeCall(compat::malloc<FloatingPointType>(&CDataPtr, Iterations * MemorySize), __FILE__, __LINE__,
                         DeviceIndex);

  firestarter::log::trace() << "Allocated " << compat::AccelleratorString << " memory on device nr. " << DeviceIndex
                            << ". A: " << ADataPtr << " (Size: " << MemorySize << "B)"
                            << "\n";
  firestarter::log::trace() << "Allocated " << compat::AccelleratorString << " memory on device nr. " << DeviceIndex
                            << ". B: " << BDataPtr << " (Size: " << MemorySize << "B)"
                            << "\n";
  firestarter::log::trace() << "Allocated " << compat::AccelleratorString << " memory on device nr. " << DeviceIndex
                            << ". C: " << CDataPtr << " (Size: " << Iterations * MemorySize << "B)"
                            << "\n";

  firestarter::log::trace() << "Initializing " << compat::AccelleratorString << " matrices a, b on device nr. "
                            << DeviceIndex << ". Using " << MatrixSize * MatrixSize << " elements of size "
                            << sizeof(FloatingPointType) << " Byte";
  // initialize matrix A and B on the GPU with random values
  {
    compat::RandGenerator RandomGen{};
    compat::accellSafeCall(compat::randCreateGeneratorPseudoRandom(RandomGen), __FILE__, __LINE__, DeviceIndex);
    compat::accellSafeCall(compat::randSetPseudoRandomGeneratorSeed(RandomGen, Seed), __FILE__, __LINE__, DeviceIndex);
    compat::accellSafeCall(compat::generateUniform<FloatingPointType>(RandomGen, ADataPtr, MatrixSize * MatrixSize),
                           __FILE__, __LINE__, DeviceIndex);
    compat::accellSafeCall(compat::generateUniform<FloatingPointType>(RandomGen, BDataPtr, MatrixSize * MatrixSize),
                           __FILE__, __LINE__, DeviceIndex);
    compat::accellSafeCall(compat::randDestroyGenerator(RandomGen), __FILE__, __LINE__, DeviceIndex);
  }

  // initialize c_data_ptr with copies of A
  for (std::size_t I = 0; I < Iterations; I++) {
    // NOLINTNEXTLINE(cppcoreguidelines-pro-bounds-pointer-arithmetic)
    auto DestinationPtr = CDataPtr + (I * MatrixSize * MatrixSize);
    firestarter::log::trace() << "Initializing " << compat::AccelleratorString << " matrix c-" << I << " by copying "
                              << MemorySize << " byte from " << ADataPtr << " to " << DestinationPtr << "\n";
    compat::accellSafeCall(compat::memcpyDtoD<FloatingPointType>(DestinationPtr, ADataPtr, MemorySize), __FILE__,
                           __LINE__, DeviceIndex);
  }

  // save gpuvar->init_count and sys.out
  {
    const std::lock_guard<std::mutex> Lk(WaitForInitCvMutex);

    auto ToMiB = [](const size_t Val) { return Val / 1024 / 1024; };
    firestarter::log::info() << "   GPU " << DeviceIndex << "\n"
                             << "    name:           " << Properties.name << "\n"
                             << "    memory:         " << ToMiB(MemoryAvail) << "/" << ToMiB(MemoryTotal)
                             << " MiB available (using " << ToMiB(UseBytes) << " MiB)\n"
                             << "    matrix size:    " << MatrixSize << "\n"
                             << "    used precision: "
                             << ((sizeof(FloatingPointType) == sizeof(double)) ? "double" : "single");

    InitCount++;
  }
  WaitForInitCv.notify_all();

  const FloatingPointType Alpha = 1.0;
  const FloatingPointType Beta = 0.0;

  // actual stress begins here
<<<<<<< HEAD
  while (*loadVar != LOAD_STOP) {
    for (i = 0; i < iterations; i++) {
      ACCELL_SAFE_CALL(gemm(
                          cublas,
                          CONCAT(FS_ACCEL_PREFIX_UC,BLAS_OP_N),
                          CONCAT(FS_ACCEL_PREFIX_UC,BLAS_OP_N),
                          size_use_i, size_use_i,
                          size_use_i, &alpha, (const T *)a_data_ptr, size_use_i,
                          (const T *)b_data_ptr, size_use_i, &beta,
                          (T *)c_data_ptr + i * size_use * size_use, size_use_i),
                     device_index);
      ACCELL_SAFE_CALL(CONCAT(FS_ACCEL_PREFIX_LC_LONG,DeviceSynchronize)(),
                       device_index);
      flops += 2*(unsigned long long)size_use_i*(unsigned long long)size_use_i*(unsigned long long)size_use_i;
=======
  while (LoadVar != firestarter::LoadThreadWorkType::LoadStop) {
    for (std::size_t I = 0; I < Iterations; I++) {
      // NOLINTNEXTLINE(cppcoreguidelines-pro-bounds-pointer-arithmetic)
      auto CSectionPtr = CDataPtr + (I * MatrixSize * MatrixSize);
      compat::accellSafeCall(compat::gemm<FloatingPointType>(Blas, compat::BlasOperation::BLAS_OP_N,
                                                             compat::BlasOperation::BLAS_OP_N, MatrixSize, MatrixSize,
                                                             MatrixSize, Alpha, ADataPtr, MatrixSize, BDataPtr,
                                                             MatrixSize, Beta, CSectionPtr, MatrixSize),
                             __FILE__, __LINE__, DeviceIndex);
      compat::accellSafeCall(compat::deviceSynchronize(), __FILE__, __LINE__, DeviceIndex);
>>>>>>> d7661c34
    }
  }

  compat::accellSafeCall(compat::free<FloatingPointType>(ADataPtr), __FILE__, __LINE__, DeviceIndex);
  compat::accellSafeCall(compat::free<FloatingPointType>(BDataPtr), __FILE__, __LINE__, DeviceIndex);
  compat::accellSafeCall(compat::free<FloatingPointType>(CDataPtr), __FILE__, __LINE__, DeviceIndex);

  compat::accellSafeCall(compat::blasDestroy(Blas), __FILE__, __LINE__, DeviceIndex);

  compat::accellSafeCall(compat::destroyContextOrStream(StreamOrContext), __FILE__, __LINE__, DeviceIndex);
}

}; // namespace

Cuda::Cuda(const volatile firestarter::LoadThreadWorkType& LoadVar, bool UseFloat, bool UseDouble, unsigned MatrixSize,
           int Gpus) {
  std::condition_variable WaitForInitCv;
  std::mutex WaitForInitCvMutex;

  std::thread T(Cuda::initGpus, std::ref(WaitForInitCv), std::cref(LoadVar), UseFloat, UseDouble, MatrixSize, Gpus);
  InitThread = std::move(T);

  std::unique_lock<std::mutex> Lk(WaitForInitCvMutex);
  // wait for gpus to initialize
  WaitForInitCv.wait(Lk);
}

void Cuda::initGpus(std::condition_variable& WaitForInitCv, const volatile firestarter::LoadThreadWorkType& LoadVar,
                    bool UseFloat, bool UseDouble, unsigned MatrixSize, int Gpus) {
  std::condition_variable GpuThreadsWaitForInitCv;
  std::mutex GpuThreadsWaitForInitCvMutex;
  std::vector<std::thread> GpuThreads;

  if (Gpus != 0) {
    compat::accellSafeCall(compat::init(0), __FILE__, __LINE__);

    int DevCount{};
    compat::accellSafeCall(compat::getDeviceCount(DevCount), __FILE__, __LINE__);

    if (DevCount) {
      std::atomic<int> InitCount = 0;
      int UseDoubleConverted{};

      if (UseFloat) {
        UseDoubleConverted = 0;
      } else if (UseDouble) {
        UseDoubleConverted = 1;
      } else {
        UseDoubleConverted = 2;
      }

      firestarter::log::info()
#ifdef _WIN32
          << "\n  The Task Manager might show a low GPU utilization."
#endif
          << "\n  graphics processor characteristics:";

      // use all GPUs if the user gave no information about use_device
      if (Gpus < 0) {
        Gpus = DevCount;
      }

      if (Gpus > DevCount) {
        firestarter::log::warn() << "You requested more " << compat::AccelleratorString
                                 << " devices than available. "
                                    "Maybe you set "
                                 << compat::AccelleratorString << "_VISIBLE_DEVICES?";
        firestarter::log::warn() << "FIRESTARTER will use " << DevCount << " of the requested " << Gpus << " "
                                 << compat::AccelleratorString << " device(s)";
        Gpus = DevCount;
      }

      {
        const std::lock_guard<std::mutex> Lk(GpuThreadsWaitForInitCvMutex);

        for (int I = 0; I < Gpus; ++I) {
          // if there's a GPU in the system without Double Precision support, we
          // have to correct this.
          const auto Precision = getPrecision(I, UseDoubleConverted);
          void (*LoadFunc)(std::condition_variable&, std::mutex&, int, std::atomic<int>&,
                           const volatile firestarter::LoadThreadWorkType&, unsigned) =
              Precision ? createLoad<double> : createLoad<float>;

          std::thread T(LoadFunc, std::ref(GpuThreadsWaitForInitCv), std::ref(GpuThreadsWaitForInitCvMutex), I,
                        std::ref(InitCount), std::cref(LoadVar), MatrixSize);
          GpuThreads.emplace_back(std::move(T));
        }
      }

      {
        std::unique_lock<std::mutex> Lk(GpuThreadsWaitForInitCvMutex);
        // wait for all threads to initialize
        GpuThreadsWaitForInitCv.wait(Lk, [&] { return InitCount == Gpus; });
      }
    } else {
      firestarter::log::info() << "    - No " << compat::AccelleratorString
                               << " devices. Just stressing CPU(s). Maybe use "
                                  "FIRESTARTER instead of FIRESTARTER_"
                               << compat::AccelleratorString << "?";
    }
  } else {
    firestarter::log::info() << "    --gpus 0 is set. Just stressing CPU(s). Maybe use "
                                "FIRESTARTER instead of FIRESTARTER_"
                             << compat::AccelleratorString << "?";
  }
<<<<<<< HEAD
}

double Cuda::getFlops(){
  return flops.load();
}
=======

  // notify that init is done
  WaitForInitCv.notify_all();

  /* join computation threads */
  for (auto& Thread : GpuThreads) {
    Thread.join();
  }
}

} // namespace firestarter::cuda
>>>>>>> d7661c34
<|MERGE_RESOLUTION|>--- conflicted
+++ resolved
@@ -33,137 +33,7 @@
 #include <cstddef>
 #include <type_traits>
 
-<<<<<<< HEAD
-static std::atomic<unsigned long long> flops;
-
-#define ACCELL_SAFE_CALL(cuerr, dev_index)                                       \
-  accell_safe_call(cuerr, dev_index, __FILE__, __LINE__)
-#define SEED 123
-
-using namespace firestarter::cuda;
-
-// CUDA error checking
-static inline void accell_safe_call(CONCAT(FS_ACCEL_PREFIX_LC_LONG,Error_t) cuerr, int dev_index,
-                                  const char *file, const int line) {
-  if (cuerr != CONCAT(FS_ACCEL_PREFIX_LC_LONG,Success) && cuerr != 1) {
-    firestarter::log::error()
-        << FS_ACCEL_STRING" error at " << file << ":" << line << ": error code = " << cuerr
-        << " (" << CONCAT(FS_ACCEL_PREFIX_LC_LONG,GetErrorString)(cuerr)
-        << "), device index: " << dev_index;
-    exit(cuerr);
-  }
-
-  return;
-}
-
-static const char *_accellGetErrorEnum(CONCAT(FS_ACCEL_PREFIX_LC,blasStatus_t) error) {
-  switch (error) {
-  case CONCAT(FS_ACCEL_PREFIX_UC,BLAS_STATUS_SUCCESS):
-    return FS_ACCEL_STRING"blas status: success";
-  case CONCAT(FS_ACCEL_PREFIX_UC,BLAS_STATUS_NOT_INITIALIZED):
-    return FS_ACCEL_STRING"blas status: not initialized";
-  case CONCAT(FS_ACCEL_PREFIX_UC,BLAS_STATUS_ALLOC_FAILED):
-    return FS_ACCEL_STRING"blas status: alloc failed";
-  case CONCAT(FS_ACCEL_PREFIX_UC,BLAS_STATUS_INVALID_VALUE):
-    return FS_ACCEL_STRING"blas status: invalid value";
-  case CONCAT(FS_ACCEL_PREFIX_UC,BLAS_STATUS_ARCH_MISMATCH):
-    return FS_ACCEL_STRING"blas status: arch mismatch";
-  case CONCAT(FS_ACCEL_PREFIX_UC,BLAS_STATUS_MAPPING_ERROR):
-    return FS_ACCEL_STRING"blas status: mapping error";
-  case CONCAT(FS_ACCEL_PREFIX_UC,BLAS_STATUS_EXECUTION_FAILED):
-    return FS_ACCEL_STRING"blas status: execution failed";
-  case CONCAT(FS_ACCEL_PREFIX_UC,BLAS_STATUS_INTERNAL_ERROR):
-    return FS_ACCEL_STRING"blas status: internal error";
-  case CONCAT(FS_ACCEL_PREFIX_UC,BLAS_STATUS_NOT_SUPPORTED):
-    return FS_ACCEL_STRING"blas status: not supported";
-#ifdef FIRESTARTER_BUILD_CUDA
-  case CONCAT(FS_ACCEL_PREFIX_UC,BLAS_STATUS_LICENSE_ERROR):
-    return FS_ACCEL_STRING"blas status: license error";
-#endif
-#ifdef FIRESTARTER_BUILD_HIP
-    case CONCAT(FS_ACCEL_PREFIX_UC,BLAS_STATUS_UNKNOWN):
-      return FS_ACCEL_STRING"blas status: unknown";
-    case CONCAT(FS_ACCEL_PREFIX_UC,BLAS_STATUS_HANDLE_IS_NULLPTR):
-      return FS_ACCEL_STRING"blas status: handle is null pointer";
-    case CONCAT(FS_ACCEL_PREFIX_UC,BLAS_STATUS_INVALID_ENUM):
-      return FS_ACCEL_STRING"blas status: invalid enum";
-#endif
-  }
-
-
-  return "<unknown>";
-}
-
-static inline void accell_safe_call(CONCAT(FS_ACCEL_PREFIX_LC,blasStatus_t) cuerr, int dev_index,
-                                  const char *file, const int line) {
-  if (cuerr != CONCAT(FS_ACCEL_PREFIX_UC,BLAS_STATUS_SUCCESS)) {
-    firestarter::log::error()
-        << FS_ACCEL_STRING"BLAS error at " << file << ":" << line
-        << ": error code = " << cuerr << " (" << _accellGetErrorEnum(cuerr)
-        << "), device index: " << dev_index;
-    exit(cuerr);
-  }
-
-  return;
-}
-
-#ifdef FIRESTARTER_BUILD_CUDA
-static inline void accell_safe_call(CONCAT(FS_ACCEL_PREFIX_UC,result) cuerr, int dev_index,
-                                  const char *file, const int line) {
-  if (cuerr != CONCAT(FS_ACCEL_PREFIX_UC_LONG,_SUCCESS)) {
-    const char *errorString;
-
-    ACCELL_SAFE_CALL(CONCAT(FS_ACCEL_PREFIX_LC,GetErrorName)(cuerr, &errorString), dev_index);
-
-    firestarter::log::error()
-        << FS_ACCEL_STRING" error at " << file << ":" << line << ": error code = " << cuerr
-        << " (" << errorString << "), device index: " << dev_index;
-    exit(cuerr);
-  }
-
-  return;
-}
-#endif
-
-static const char *_accellrandGetErrorEnum(CONCAT(FS_ACCEL_PREFIX_LC,randStatus_t) cuerr) {
-  switch (cuerr) {
-    case CONCAT(FS_ACCEL_PREFIX_UC,RAND_STATUS_SUCCESS):
-      return FS_ACCEL_STRING"rand status: success";
-    case CONCAT(FS_ACCEL_PREFIX_UC,RAND_STATUS_VERSION_MISMATCH):
-      return FS_ACCEL_STRING"rand status: version mismatch";
-    case CONCAT(FS_ACCEL_PREFIX_UC,RAND_STATUS_NOT_INITIALIZED):
-      return FS_ACCEL_STRING"rand status: not initialized";
-    case CONCAT(FS_ACCEL_PREFIX_UC,RAND_STATUS_ALLOCATION_FAILED):
-      return FS_ACCEL_STRING"rand status: allocation failed";
-    case CONCAT(FS_ACCEL_PREFIX_UC,RAND_STATUS_TYPE_ERROR):
-      return FS_ACCEL_STRING"rand status: type error";
-    case CONCAT(FS_ACCEL_PREFIX_UC,RAND_STATUS_OUT_OF_RANGE):
-      return FS_ACCEL_STRING"rand status: out of range";
-    case CONCAT(FS_ACCEL_PREFIX_UC,RAND_STATUS_LENGTH_NOT_MULTIPLE):
-      return FS_ACCEL_STRING"rand status: length not multiple";
-    case CONCAT(FS_ACCEL_PREFIX_UC,RAND_STATUS_DOUBLE_PRECISION_REQUIRED):
-      return FS_ACCEL_STRING"rand status: double precision required";
-    case CONCAT(FS_ACCEL_PREFIX_UC,RAND_STATUS_LAUNCH_FAILURE):
-      return FS_ACCEL_STRING"rand status: launch failure";
-    case CONCAT(FS_ACCEL_PREFIX_UC,RAND_STATUS_PREEXISTING_FAILURE):
-      return FS_ACCEL_STRING"rand status: preexisting failure";
-    case CONCAT(FS_ACCEL_PREFIX_UC,RAND_STATUS_INITIALIZATION_FAILED):
-      return FS_ACCEL_STRING"rand status: initialization failed";
-    case CONCAT(FS_ACCEL_PREFIX_UC,RAND_STATUS_ARCH_MISMATCH):
-      return FS_ACCEL_STRING"rand status: arch mismatch";
-    case CONCAT(FS_ACCEL_PREFIX_UC,RAND_STATUS_INTERNAL_ERROR):
-      return FS_ACCEL_STRING"rand status: internal error";
-#ifdef FIRESTARTER_BUILD_HIP
-  case CONCAT(FS_ACCEL_PREFIX_UC,RAND_STATUS_NOT_IMPLEMENTED):
-      return FS_ACCEL_STRING"rand status: not implemented";
-#endif
-  }
-
-  return "<unknown>";
-}
-=======
 namespace firestarter::cuda {
->>>>>>> d7661c34
 
 constexpr const int Seed = 123;
 
@@ -181,12 +51,11 @@
 }
 
 /// Convert the UseDouble input (0 -> single precision, 1 -> double precision, 2 -> automatic) to either 0 or 1 for
-/// float or double respectively. For CUDART_VERSION at least equal 8000 and automatic selection we check if the card a
-/// singleToDoublePrecisionPerfRatio bigger than 3 and select float in this case otherwise double. In all other cases
-/// automatic results in double.
-/// \arg UseDouble The input that specifies either single precision, double precision or automatic selection.
-/// \arg Properties The device properties.
-/// \return The selected precision, either 0 or 1 for float or double respectively.
+/// float or double respectively. For CUDART_VERSION at least equal 8000 and automatic selection we check if the card
+/// a singleToDoublePrecisionPerfRatio bigger than 3 and select float in this case otherwise double. In all other
+/// cases automatic results in double. \arg UseDouble The input that specifies either single precision, double
+/// precision or automatic selection. \arg Properties The device properties. \return The selected precision, either 0
+/// or 1 for float or double respectively.
 auto getPrecision(int UseDouble, const compat::DeviceProperties& Properties) -> int {
 #if (CUDART_VERSION >= 8000)
   // read precision ratio (dp/sp) of GPU to choose the right variant for maximum
@@ -252,8 +121,8 @@
 // GPU index. Used to pin this thread to the GPU.
 // Size use is one square matrix dim size
 template <typename FloatingPointType>
-void createLoad(std::condition_variable& WaitForInitCv, std::mutex& WaitForInitCvMutex, int DeviceIndex,
-                std::atomic<int>& InitCount, const volatile firestarter::LoadThreadWorkType& LoadVar,
+void createLoad(GpuFlop& ExecutedFlop, std::condition_variable& WaitForInitCv, std::mutex& WaitForInitCvMutex,
+                int DeviceIndex, std::atomic<int>& InitCount, const volatile firestarter::LoadThreadWorkType& LoadVar,
                 unsigned MatrixSize) {
   static_assert(std::is_same_v<FloatingPointType, float> || std::is_same_v<FloatingPointType, double>,
                 "create_load<FloatingPointType>: Template argument must be either float or double");
@@ -368,22 +237,6 @@
   const FloatingPointType Beta = 0.0;
 
   // actual stress begins here
-<<<<<<< HEAD
-  while (*loadVar != LOAD_STOP) {
-    for (i = 0; i < iterations; i++) {
-      ACCELL_SAFE_CALL(gemm(
-                          cublas,
-                          CONCAT(FS_ACCEL_PREFIX_UC,BLAS_OP_N),
-                          CONCAT(FS_ACCEL_PREFIX_UC,BLAS_OP_N),
-                          size_use_i, size_use_i,
-                          size_use_i, &alpha, (const T *)a_data_ptr, size_use_i,
-                          (const T *)b_data_ptr, size_use_i, &beta,
-                          (T *)c_data_ptr + i * size_use * size_use, size_use_i),
-                     device_index);
-      ACCELL_SAFE_CALL(CONCAT(FS_ACCEL_PREFIX_LC_LONG,DeviceSynchronize)(),
-                       device_index);
-      flops += 2*(unsigned long long)size_use_i*(unsigned long long)size_use_i*(unsigned long long)size_use_i;
-=======
   while (LoadVar != firestarter::LoadThreadWorkType::LoadStop) {
     for (std::size_t I = 0; I < Iterations; I++) {
       // NOLINTNEXTLINE(cppcoreguidelines-pro-bounds-pointer-arithmetic)
@@ -394,7 +247,14 @@
                                                              MatrixSize, Beta, CSectionPtr, MatrixSize),
                              __FILE__, __LINE__, DeviceIndex);
       compat::accellSafeCall(compat::deviceSynchronize(), __FILE__, __LINE__, DeviceIndex);
->>>>>>> d7661c34
+
+      // The number of executed flop for a gemm with two square 'MatrixSize' sized matricies is 2 *
+      // ('MatrixSize'^3)
+      if (std::is_same_v<FloatingPointType, float>) {
+        ExecutedFlop.SingleFlop += 2 * MatrixSize * MatrixSize * MatrixSize;
+      } else if (std::is_same_v<FloatingPointType, double>) {
+        ExecutedFlop.DoubleFlop += 2 * MatrixSize * MatrixSize * MatrixSize;
+      }
     }
   }
 
@@ -414,7 +274,8 @@
   std::condition_variable WaitForInitCv;
   std::mutex WaitForInitCvMutex;
 
-  std::thread T(Cuda::initGpus, std::ref(WaitForInitCv), std::cref(LoadVar), UseFloat, UseDouble, MatrixSize, Gpus);
+  std::thread T(Cuda::initGpus, std::ref(ExecutedFlop), std::ref(WaitForInitCv), std::cref(LoadVar), UseFloat,
+                UseDouble, MatrixSize, Gpus);
   InitThread = std::move(T);
 
   std::unique_lock<std::mutex> Lk(WaitForInitCvMutex);
@@ -422,8 +283,9 @@
   WaitForInitCv.wait(Lk);
 }
 
-void Cuda::initGpus(std::condition_variable& WaitForInitCv, const volatile firestarter::LoadThreadWorkType& LoadVar,
-                    bool UseFloat, bool UseDouble, unsigned MatrixSize, int Gpus) {
+void Cuda::initGpus(GpuFlop& ExecutedFlop, std::condition_variable& WaitForInitCv,
+                    const volatile firestarter::LoadThreadWorkType& LoadVar, bool UseFloat, bool UseDouble,
+                    unsigned MatrixSize, int Gpus) {
   std::condition_variable GpuThreadsWaitForInitCv;
   std::mutex GpuThreadsWaitForInitCvMutex;
   std::vector<std::thread> GpuThreads;
@@ -474,12 +336,12 @@
           // if there's a GPU in the system without Double Precision support, we
           // have to correct this.
           const auto Precision = getPrecision(I, UseDoubleConverted);
-          void (*LoadFunc)(std::condition_variable&, std::mutex&, int, std::atomic<int>&,
+          void (*LoadFunc)(GpuFlop&, std::condition_variable&, std::mutex&, int, std::atomic<int>&,
                            const volatile firestarter::LoadThreadWorkType&, unsigned) =
               Precision ? createLoad<double> : createLoad<float>;
 
-          std::thread T(LoadFunc, std::ref(GpuThreadsWaitForInitCv), std::ref(GpuThreadsWaitForInitCvMutex), I,
-                        std::ref(InitCount), std::cref(LoadVar), MatrixSize);
+          std::thread T(LoadFunc, std::ref(ExecutedFlop), std::ref(GpuThreadsWaitForInitCv),
+                        std::ref(GpuThreadsWaitForInitCvMutex), I, std::ref(InitCount), std::cref(LoadVar), MatrixSize);
           GpuThreads.emplace_back(std::move(T));
         }
       }
@@ -500,13 +362,6 @@
                                 "FIRESTARTER instead of FIRESTARTER_"
                              << compat::AccelleratorString << "?";
   }
-<<<<<<< HEAD
-}
-
-double Cuda::getFlops(){
-  return flops.load();
-}
-=======
 
   // notify that init is done
   WaitForInitCv.notify_all();
@@ -517,5 +372,4 @@
   }
 }
 
-} // namespace firestarter::cuda
->>>>>>> d7661c34
+} // namespace firestarter::cuda