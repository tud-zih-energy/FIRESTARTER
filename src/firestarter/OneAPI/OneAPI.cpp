--- conflicted
+++ resolved
@@ -264,14 +264,9 @@
 }
 
 void OneAPI::initGpus(GpuFlop& ExecutedFlop, std::condition_variable& WaitForInitCv,
-<<<<<<< HEAD
                       std::mutex& WaitForInitCvMutex, bool& InitDone,
                       const volatile firestarter::LoadThreadWorkType& LoadVar, bool UseFloat,
                       bool UseDouble, unsigned MatrixSize, int Gpus) {
-=======
-                      const volatile firestarter::LoadThreadWorkType& LoadVar, bool UseFloat, bool UseDouble,
-                      uint64_t MatrixSize, int Gpus) {
->>>>>>> 2bbbad07
   std::condition_variable GpuThreadsWaitForInitCv;
   std::mutex GpuThreadsWaitForInitCvMutex;
   std::vector<std::thread> GpuThreads;
